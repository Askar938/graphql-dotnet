--- conflicted
+++ resolved
@@ -326,17 +326,11 @@
             where TSerializer :  class, GraphQL.IGraphQLSerializer { }
         public static GraphQL.DI.IGraphQLBuilder AddSerializer<TSerializer>(this GraphQL.DI.IGraphQLBuilder builder, TSerializer serializer)
             where TSerializer :  class, GraphQL.IGraphQLSerializer { }
-<<<<<<< HEAD
-        public static GraphQL.DI.IGraphQLBuilder AddValidationRule<TValidationRule>(this GraphQL.DI.IGraphQLBuilder builder, bool useForCachedDocuments = false, GraphQL.DI.ServiceLifetime serviceLifetime = 0)
-=======
         public static GraphQL.DI.IGraphQLBuilder AddUnhandledExceptionHandler(this GraphQL.DI.IGraphQLBuilder builder, System.Action<GraphQL.Execution.UnhandledExceptionContext> unhandledExceptionDelegate) { }
         public static GraphQL.DI.IGraphQLBuilder AddUnhandledExceptionHandler(this GraphQL.DI.IGraphQLBuilder builder, System.Action<GraphQL.Execution.UnhandledExceptionContext, GraphQL.ExecutionOptions> unhandledExceptionDelegate) { }
         public static GraphQL.DI.IGraphQLBuilder AddUnhandledExceptionHandler(this GraphQL.DI.IGraphQLBuilder builder, System.Func<GraphQL.Execution.UnhandledExceptionContext, System.Threading.Tasks.Task> unhandledExceptionDelegate) { }
         public static GraphQL.DI.IGraphQLBuilder AddUnhandledExceptionHandler(this GraphQL.DI.IGraphQLBuilder builder, System.Func<GraphQL.Execution.UnhandledExceptionContext, GraphQL.ExecutionOptions, System.Threading.Tasks.Task> unhandledExceptionDelegate) { }
-        public static GraphQL.DI.IGraphQLBuilder AddValidationRule<TValidationRule>(this GraphQL.DI.IGraphQLBuilder builder, bool useForCachedDocuments = false)
-            where TValidationRule :  class, GraphQL.Validation.IValidationRule { }
-        public static GraphQL.DI.IGraphQLBuilder AddValidationRule<TValidationRule>(this GraphQL.DI.IGraphQLBuilder builder, System.Func<System.IServiceProvider, TValidationRule> validationRuleFactory, bool useForCachedDocuments = false)
->>>>>>> 2ba9b267
+        public static GraphQL.DI.IGraphQLBuilder AddValidationRule<TValidationRule>(this GraphQL.DI.IGraphQLBuilder builder, bool useForCachedDocuments = false, GraphQL.DI.ServiceLifetime serviceLifetime = 0)
             where TValidationRule :  class, GraphQL.Validation.IValidationRule { }
         public static GraphQL.DI.IGraphQLBuilder AddValidationRule<TValidationRule>(this GraphQL.DI.IGraphQLBuilder builder, TValidationRule validationRule, bool useForCachedDocuments = false)
             where TValidationRule :  class, GraphQL.Validation.IValidationRule { }
