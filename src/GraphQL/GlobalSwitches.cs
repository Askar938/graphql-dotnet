using System.ComponentModel;
using GraphQL.Conversion;
using GraphQL.Utilities;

namespace GraphQL;

// decorate any test classes which contain tests that modify these global switches with
//   [Collection("StaticTests")]
// these tests will run sequentially after all other tests are complete
// be sure to restore the global switch to its initial state with a finally block

/// <summary>
/// Global options for configuring GraphQL execution.
/// </summary>
public static class GlobalSwitches
{
    /// <summary>
    /// Enables or disables setting default values for 'defaultValue' from <see cref="DefaultValueAttribute"/>.
    /// <br/>
    /// By default enabled.
    /// </summary>
    public static bool EnableReadDefaultValueFromAttributes { get; set; } = true;

    /// <summary>
    /// Enables or disables setting default values for 'deprecationReason' from <see cref="ObsoleteAttribute"/>.
    /// <br/>
    /// By default enabled.
    /// </summary>
    public static bool EnableReadDeprecationReasonFromAttributes { get; set; } = true;

    /// <summary>
    /// Enables or disables setting default values for 'description' from <see cref="DescriptionAttribute"/>.
    /// <br/>
    /// By default enabled.
    /// </summary>
    public static bool EnableReadDescriptionFromAttributes { get; set; } = true;

    /// <summary>
    /// Enables or disables setting default values for 'description' from XML documentation.
    /// <br/>
    /// By default disabled.
    /// </summary>
    public static bool EnableReadDescriptionFromXmlDocumentation { get; set; } = false;

    /// <summary>
    /// Gets or sets current validation delegate. By default this delegate validates all names according
    /// to the GraphQL <see href="https://spec.graphql.org/October2021/#sec-Names">specification</see>.
    /// <br/><br/>
    /// Setting this delegate allows you to use names not conforming to the specification, for example
    /// 'enum-member'. Only change it when absolutely necessary. This is typically only overridden
    /// when implementing a custom <see cref="INameConverter"/> that fixes names, making them spec-compliant.
    /// <br/><br/>
    /// Keep in mind that regardless of this setting, names are validated upon schema initialization,
    /// after being processed by the <see cref="INameConverter"/>. This is due to the fact that the
    /// parser cannot parse incoming queries with invalid characters in the names, so the resulting
    /// member would become unusable.
    /// </summary>
    public static Action<string, NamedElement> NameValidation = NameValidator.ValidateDefault;

    /// <summary>
    /// Specifies whether to use the names of parent (declaring) types in case of nested graph types
    /// when calculating default graph type name.
    /// <br/>
    /// By default disabled.
    /// </summary>
    public static bool UseDeclaringTypeNames { get; set; } = false;

    /// <summary>
    /// Enable this switch to see additional debugging information in exception messages during schema initialization.
    /// <br/>
    /// By default disabled.
    /// </summary>
    public static bool TrackGraphTypeInitialization { get; set; } = false;

    /// <summary>
    /// A collection of global <see cref="GraphQLAttribute"/> instances which are applied while
    /// <see cref="Types.AutoRegisteringObjectGraphType{TSourceType}">AutoRegisteringObjectGraphType</see>,
    /// <see cref="Types.AutoRegisteringInputObjectGraphType{TSourceType}">AutoRegisteringInputObjectGraphType</see>,
    /// <see cref="Types.EnumerationGraphType{TEnum}">EnumerationGraphType</see>,
    /// <see cref="Builders.FieldBuilder{TSourceType, TReturnType}.ResolveDelegate(Delegate?)">ResolveDelegate</see>
    /// or the schema builder is building graph types, field definitions, arguments, or similar.
    /// <br/><br/>
    /// The collection is not thread-safe; instances should be added prior to schema initialization.
    /// </summary>
    public static ICollection<GraphQLAttribute> GlobalAttributes { get; } = new List<GraphQLAttribute>();

    /// <summary>
<<<<<<< HEAD
    /// Enables the schema validation rule requiring schemas to have a Query type defined.
    /// This is required by the GraphQL specification.
    /// See <see href="https://spec.graphql.org/October2021/#sec-Root-Operation-Types">Root Operation Types</see>.
    /// </summary>
    [Obsolete("The query root operation type must be provided and must be an Object type. See https://spec.graphql.org/October2021/#sec-Root-Operation-Types")]
    public static bool RequireRootQueryType { get; set; } = true;
=======
    /// Enables caching of reflection metadata and resolvers from <see cref="Types.AutoRegisteringObjectGraphType{TSourceType}">AutoRegisteringObjectGraphType</see>;
    /// useful for scoped schemas.
    /// <br/><br/>
    /// By default disabled. <see cref="GraphQLBuilderExtensions.AddSchema{TSchema}(DI.IGraphQLBuilder, DI.ServiceLifetime)">AddSchema</see> sets
    /// this value to <see langword="true"/> when <see cref="DI.ServiceLifetime.Scoped"/> is specified.
    /// <br/><br/>
    /// Note that with reflection caching enabled, if there are two different classes derived from <see cref="Types.AutoRegisteringObjectGraphType{TSourceType}">AutoRegisteringObjectGraphType</see>
    /// that have the same TSourceType, one instance will incorrectly pull cached information stored by the other instance.
    /// </summary>
    public static bool EnableReflectionCaching { get; set; }
>>>>>>> 4438030c
}<|MERGE_RESOLUTION|>--- conflicted
+++ resolved
@@ -85,14 +85,14 @@
     public static ICollection<GraphQLAttribute> GlobalAttributes { get; } = new List<GraphQLAttribute>();
 
     /// <summary>
-<<<<<<< HEAD
     /// Enables the schema validation rule requiring schemas to have a Query type defined.
     /// This is required by the GraphQL specification.
     /// See <see href="https://spec.graphql.org/October2021/#sec-Root-Operation-Types">Root Operation Types</see>.
     /// </summary>
     [Obsolete("The query root operation type must be provided and must be an Object type. See https://spec.graphql.org/October2021/#sec-Root-Operation-Types")]
     public static bool RequireRootQueryType { get; set; } = true;
-=======
+
+    /// <summary>
     /// Enables caching of reflection metadata and resolvers from <see cref="Types.AutoRegisteringObjectGraphType{TSourceType}">AutoRegisteringObjectGraphType</see>;
     /// useful for scoped schemas.
     /// <br/><br/>
@@ -103,5 +103,4 @@
     /// that have the same TSourceType, one instance will incorrectly pull cached information stored by the other instance.
     /// </summary>
     public static bool EnableReflectionCaching { get; set; }
->>>>>>> 4438030c
 }