--- conflicted
+++ resolved
@@ -85,18 +85,17 @@
     public static ICollection<GraphQLAttribute> GlobalAttributes { get; } = new List<GraphQLAttribute>();
 
     /// <summary>
-<<<<<<< HEAD
     /// Enables the schema validation rule requiring schemas to have a Query type defined.
     /// This is required by the GraphQL specification.
     /// See <see href="https://spec.graphql.org/October2021/#sec-Root-Operation-Types">Root Operation Types</see>.
     /// </summary>
     [Obsolete("The query root operation type must be provided and must be an Object type. See https://spec.graphql.org/October2021/#sec-Root-Operation-Types")]
     public static bool RequireRootQueryType { get; set; } = true;
-=======
+
+    /// <summary>
     /// Use the v7 naming strategy for graph type names.
     /// </summary>
     public static bool UseLegacyTypeNaming { get; set; } = true;
->>>>>>> 3a6d409a
 
     /// <summary>
     /// Enables caching of reflection metadata and resolvers from <see cref="Types.AutoRegisteringObjectGraphType{TSourceType}">AutoRegisteringObjectGraphType</see>;
