using GraphQL.Types;
using GraphQL.Validation.Errors;
using GraphQLParser;
using GraphQLParser.AST;

namespace GraphQL.Validation.Rules;

/// <summary>
/// Possible fragment spread:
///
/// A fragment spread is only valid if the type condition could ever possibly
/// be <see langword="true"/>: if there is a non-empty intersection of the
/// possible parent types, and possible types which pass the type condition.
/// </summary>
public class PossibleFragmentSpreads : ValidationRuleBase
{
    /// <summary>
    /// Returns a static instance of this validation rule.
    /// </summary>
    public static readonly PossibleFragmentSpreads Instance = new();

    /// <inheritdoc/>
    /// <exception cref="PossibleFragmentSpreadsError"/>
    public override ValueTask<INodeVisitor?> GetPreNodeVisitorAsync(ValidationContext context) => new(_nodeVisitor);

    private static readonly INodeVisitor _nodeVisitor = new NodeVisitors(
        new MatchingNodeVisitor<GraphQLInlineFragment>((node, context) =>
        {
            var fragType = context.TypeInfo.GetLastType();
            var parentType = context.TypeInfo.GetParentType()?.GetNamedType();

            if (fragType != null && parentType != null && !GraphQLExtensions.DoTypesOverlap(fragType, parentType))
            {
<<<<<<< HEAD
                context.ReportError(new PossibleFragmentSpreadsError(context, node, parentType, fragType));
            }
        }),

        new MatchingNodeVisitor<GraphQLFragmentSpread>((node, context) =>
        {
            var fragName = node.FragmentName.Name;
            var fragType = getFragmentType(context, fragName);
            var parentType = context.TypeInfo.GetParentType()?.GetNamedType();
=======
                // without a type condition, inline fragment spreads are of the same type as the parent, so it's always valid
                if (node.TypeCondition != null)
                {
                    var fragType = context.TypeInfo.GetLastType();
                    var parentType = context.TypeInfo.GetParentType()?.GetNamedType();

                    if (fragType != null && parentType != null && !GraphQLExtensions.DoTypesOverlap(fragType, parentType))
                    {
                        context.ReportError(new PossibleFragmentSpreadsError(context, node, parentType, fragType));
                    }
                }
            }),
>>>>>>> 37145b7a

            if (fragType != null && parentType != null && !GraphQLExtensions.DoTypesOverlap(fragType, parentType))
            {
                context.ReportError(new PossibleFragmentSpreadsError(context, node, parentType, fragType));
            }
        })
    );

    private static IGraphType? getFragmentType(ValidationContext context, ROM name)
    {
        var frag = context.Document.FindFragmentDefinition(name);
        return frag?.TypeCondition.Type.GraphTypeFromType(context.Schema);
    }
}<|MERGE_RESOLUTION|>--- conflicted
+++ resolved
@@ -26,13 +26,16 @@
     private static readonly INodeVisitor _nodeVisitor = new NodeVisitors(
         new MatchingNodeVisitor<GraphQLInlineFragment>((node, context) =>
         {
-            var fragType = context.TypeInfo.GetLastType();
-            var parentType = context.TypeInfo.GetParentType()?.GetNamedType();
+            // without a type condition, inline fragment spreads are of the same type as the parent, so it's always valid
+            if (node.TypeCondition != null)
+            {
+                var fragType = context.TypeInfo.GetLastType();
+                var parentType = context.TypeInfo.GetParentType()?.GetNamedType();
 
-            if (fragType != null && parentType != null && !GraphQLExtensions.DoTypesOverlap(fragType, parentType))
-            {
-<<<<<<< HEAD
-                context.ReportError(new PossibleFragmentSpreadsError(context, node, parentType, fragType));
+                if (fragType != null && parentType != null && !GraphQLExtensions.DoTypesOverlap(fragType, parentType))
+                {
+                    context.ReportError(new PossibleFragmentSpreadsError(context, node, parentType, fragType));
+                }
             }
         }),
 
@@ -41,20 +44,6 @@
             var fragName = node.FragmentName.Name;
             var fragType = getFragmentType(context, fragName);
             var parentType = context.TypeInfo.GetParentType()?.GetNamedType();
-=======
-                // without a type condition, inline fragment spreads are of the same type as the parent, so it's always valid
-                if (node.TypeCondition != null)
-                {
-                    var fragType = context.TypeInfo.GetLastType();
-                    var parentType = context.TypeInfo.GetParentType()?.GetNamedType();
-
-                    if (fragType != null && parentType != null && !GraphQLExtensions.DoTypesOverlap(fragType, parentType))
-                    {
-                        context.ReportError(new PossibleFragmentSpreadsError(context, node, parentType, fragType));
-                    }
-                }
-            }),
->>>>>>> 37145b7a
 
             if (fragType != null && parentType != null && !GraphQLExtensions.DoTypesOverlap(fragType, parentType))
             {
