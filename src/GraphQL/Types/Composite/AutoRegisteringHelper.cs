--- conflicted
+++ resolved
@@ -104,26 +104,10 @@
             ? (T)source!
             : (T?)(context.RequestServices ?? serviceProvider).GetService(typeof(T));
 
-<<<<<<< HEAD
         if (target == null)
         {
             var parentType = context.ParentType != null ? $"{context.ParentType.Name}." : null;
             throw new InvalidOperationException($"Could not resolve an instance of {typeof(T).Name} to execute {parentType}{context.FieldAst.Name}");
-=======
-        /// <summary>
-        /// Creates a <see cref="FieldType"/> for the specified <see cref="MemberInfo"/>.
-        /// </summary>
-        internal static FieldType? CreateField(IGraphType graphType, MemberInfo memberInfo, Func<MemberInfo, TypeInformation> getTypeInformation, Action<FieldType, MemberInfo>? buildFieldType, bool isInputType)
-        {
-            var typeInformation = getTypeInformation(memberInfo);
-            var fieldGraphType = typeInformation.ConstructGraphType();
-            var fieldType = CreateField(memberInfo, fieldGraphType, isInputType);
-            // set resolver, if applicable
-            buildFieldType?.Invoke(fieldType, memberInfo);
-            // apply field attributes after resolver has been set
-            ApplyFieldAttributes(graphType, memberInfo, fieldType, isInputType, out var ignore);
-            return ignore ? null : fieldType;
->>>>>>> 453c2a03
         }
 
         return target;
@@ -138,28 +122,11 @@
     {
         // Description and deprecation reason are already set in ComplexGraphType<TSourceType> constructor
 
-<<<<<<< HEAD
         // Apply derivatives of GraphQLAttribute
         var attributes = typeof(TSourceType).GetGraphQLAttributes();
         foreach (var attr in attributes)
         {
             attr.Modify(graphType);
-=======
-        /// <summary>
-        /// Applies <see cref="GraphQLAttribute"/>s defined on <paramref name="memberInfo"/> to <paramref name="fieldType"/>.
-        /// Also scans the member's owning module and assembly for globally-applied attributes.
-        /// </summary>
-        internal static void ApplyFieldAttributes(IGraphType graphType, MemberInfo memberInfo, FieldType fieldType, bool isInputType, out bool ignore)
-        {
-            // Apply derivatives of GraphQLAttribute
-            var attributes = memberInfo.GetGraphQLAttributes();
-            ignore = false;
-            foreach (var attr in attributes)
-            {
-                attr.Modify(fieldType, isInputType);
-                attr.Modify(graphType, memberInfo, fieldType, isInputType, ref ignore);
-            }
->>>>>>> 453c2a03
         }
     }
 
@@ -174,16 +141,16 @@
     /// <summary>
     /// Creates a <see cref="FieldType"/> for the specified <see cref="MemberInfo"/>.
     /// </summary>
-    internal static FieldType CreateField(MemberInfo memberInfo, Func<MemberInfo, TypeInformation> getTypeInformation, Action<FieldType, MemberInfo>? buildFieldType, bool isInputType)
+    internal static FieldType? CreateField(IGraphType graphType, MemberInfo memberInfo, Func<MemberInfo, TypeInformation> getTypeInformation, Action<FieldType, MemberInfo>? buildFieldType, bool isInputType)
     {
         var typeInformation = getTypeInformation(memberInfo);
-        var graphType = typeInformation.ConstructGraphType();
-        var fieldType = CreateField(memberInfo, graphType, isInputType);
+        var fieldGraphType = typeInformation.ConstructGraphType();
+        var fieldType = CreateField(memberInfo, fieldGraphType, isInputType);
         // set resolver, if applicable
         buildFieldType?.Invoke(fieldType, memberInfo);
         // apply field attributes after resolver has been set
-        ApplyFieldAttributes(memberInfo, fieldType, isInputType);
-        return fieldType;
+        ApplyFieldAttributes(graphType, memberInfo, fieldType, isInputType, out var ignore);
+        return ignore ? null : fieldType;
     }
 
     /// <summary>
@@ -221,13 +188,15 @@
     /// Applies <see cref="GraphQLAttribute"/>s defined on <paramref name="memberInfo"/> to <paramref name="fieldType"/>.
     /// Also scans the member's owning module and assembly for globally-applied attributes.
     /// </summary>
-    internal static void ApplyFieldAttributes(MemberInfo memberInfo, FieldType fieldType, bool isInputType)
+    internal static void ApplyFieldAttributes(IGraphType graphType, MemberInfo memberInfo, FieldType fieldType, bool isInputType, out bool ignore)
     {
         // Apply derivatives of GraphQLAttribute
         var attributes = memberInfo.GetGraphQLAttributes();
+        ignore = false;
         foreach (var attr in attributes)
         {
             attr.Modify(fieldType, isInputType);
+            attr.Modify(graphType, memberInfo, fieldType, isInputType, ref ignore);
         }
     }
 
