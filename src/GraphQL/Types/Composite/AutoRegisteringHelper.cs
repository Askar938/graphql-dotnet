using System.ComponentModel.DataAnnotations;
using System.Linq.Expressions;
using System.Reflection;
using GraphQL.Resolvers;

namespace GraphQL.Types;

/// <summary>
/// Helper methods for auto-registering graph types, <see cref="Builders.FieldBuilder{TSourceType, TReturnType}.ResolveDelegate(Delegate?)">Resolve</see>,
/// schema builder method builders, and <see cref="NameFieldResolver"/>.
/// </summary>
public static class AutoRegisteringHelper
{
    /// <summary>
    /// Constructs a field resolver for the specified field, property or method with the specified instance expression.
    /// Does not build accompanying query arguments for detected method parameters.
    /// Does not allow overriding build behavior.
    /// <br/><br/>
    /// An example of an instance expression would be as follows:
    /// <code>context =&gt; (TSourceType)context.Source</code>
    /// </summary>
    public static IFieldResolver BuildFieldResolver(MemberInfo memberInfo, Type? sourceType, FieldType? fieldType, LambdaExpression instanceExpression)
    {
        // this entire method is a simplification of AutoRegisteringObjectGraphType.BuildFieldType
        // but it does not provide the ability to override any behavior, and it does not return or
        // build query arguments
        if (memberInfo is FieldInfo fieldInfo)
        {
            return new MemberResolver(fieldInfo, instanceExpression);
        }
        else if (memberInfo is PropertyInfo propertyInfo)
        {
            return new MemberResolver(propertyInfo, instanceExpression);
        }
        else if (memberInfo is MethodInfo methodInfo)
        {
<<<<<<< HEAD
            var arguments = BuildFieldResolver_BuildMethodArguments(methodInfo, sourceType, fieldType);
            return new MemberResolver(methodInfo, instanceExpression, arguments);
=======
            List<LambdaExpression> expressions = new();
            foreach (var parameterInfo in methodInfo.GetParameters())
            {
                var typeInformation = new TypeInformation(parameterInfo);
                typeInformation.ApplyAttributes(); // typically this is unnecessary, since this is primarily used to control the graph type of generated query arguments
                var argumentInfo = new ArgumentInformation(parameterInfo, sourceType, fieldType, typeInformation);
                argumentInfo.ApplyAttributes(); // necessary to allow [FromSource], [FromServices] and similar attributes to work
                var (queryArgument, expression) = argumentInfo.ConstructQueryArgument();
                if (queryArgument != null)
                {
                    // even though the query argument is not used, it is necessary to apply attributes to the generated argument in case the name is overridden,
                    // as the generated query argument's name is used within the expression for the call to GetArgument
                    var attributes = parameterInfo.GetGraphQLAttributes();
                    foreach (var attr in attributes)
                    {
                        attr.Modify(queryArgument);
                        attr.Modify(queryArgument, parameterInfo);
                    }
                }
                expression ??= GetParameterExpression(
                    parameterInfo.ParameterType,
                    queryArgument ?? throw new InvalidOperationException("Invalid response from ConstructQueryArgument: queryArgument and expression cannot both be null"));
                expressions.Add(expression);
            }
            return expressions;
        }

        /// <summary>
        /// Builds the following instance expression:
        /// <code>context =&gt; context.Source as TSourceType ?? (context.RequestServices ?? serviceProvider).GetService(sourceType) ?? throw new InvalidOperationException(...)</code>
        /// </summary>
        internal static LambdaExpression BuildInstanceExpressionForSchemaBuilder(Type sourceType, IServiceProvider serviceProvider)
        {
            // exception cannot occur here, so don't worry catching TargetInvokeException
            return (LambdaExpression)_buildSourceExpressionForSchemaBuilderInternalMethodInfo
                .MakeGenericMethod(sourceType)
                .Invoke(null, new object[] { serviceProvider })!;
>>>>>>> 461c8cb7
        }

        throw new ArgumentOutOfRangeException(nameof(memberInfo), "Member must be a field, property or method.");
    }

    /// <summary>
    /// Constructs an event stream resolver for the specified method with the specified instance expression.
    /// Does not build accompanying query arguments for detected method parameters.
    /// Does not allow overriding build behavior.
    /// <br/><br/>
    /// An example of an instance expression would be as follows:
    /// <code>context =&gt; (TSourceType)context.Source</code>
    /// </summary>
    public static ISourceStreamResolver BuildSourceStreamResolver(MethodInfo methodInfo, Type? sourceType, FieldType? fieldType, LambdaExpression instanceExpression)
    {
        var arguments = BuildFieldResolver_BuildMethodArguments(methodInfo, sourceType, fieldType);
        return new SourceStreamMethodResolver(methodInfo, instanceExpression, arguments);
    }

    private static IList<LambdaExpression> BuildFieldResolver_BuildMethodArguments(MethodInfo methodInfo, Type? sourceType, FieldType? fieldType)
    {
        List<LambdaExpression> expressions = new();
        foreach (var parameterInfo in methodInfo.GetParameters())
        {
            var typeInformation = new TypeInformation(parameterInfo);
            typeInformation.ApplyAttributes(); // typically this is unnecessary, since this is primarily used to control the graph type of generated query arguments
            var argumentInfo = new ArgumentInformation(parameterInfo, sourceType, fieldType, typeInformation);
            argumentInfo.ApplyAttributes(); // necessary to allow [FromSource], [FromServices] and similar attributes to work
            var (queryArgument, expression) = argumentInfo.ConstructQueryArgument();
            if (queryArgument != null)
            {
                // even though the query argument is not used, it is necessary to apply attributes to the generated argument in case the name is overridden,
                // as the generated query argument's name is used within the expression for the call to GetArgument
                var attributes = parameterInfo.GetGraphQLAttributes();
                foreach (var attr in attributes)
                    attr.Modify(queryArgument);
            }
            expression ??= GetParameterExpression(
                parameterInfo.ParameterType,
                queryArgument ?? throw new InvalidOperationException("Invalid response from ConstructQueryArgument: queryArgument and expression cannot both be null"));
            expressions.Add(expression);
        }
        return expressions;
    }

    /// <summary>
    /// Builds the following instance expression:
    /// <code>context =&gt; context.Source as TSourceType ?? (context.RequestServices ?? serviceProvider).GetService(sourceType) ?? throw new InvalidOperationException(...)</code>
    /// </summary>
    internal static LambdaExpression BuildInstanceExpressionForSchemaBuilder(Type sourceType, IServiceProvider serviceProvider)
    {
        // exception cannot occur here, so don't worry catching TargetInvokeException
        return (LambdaExpression)_buildSourceExpressionForSchemaBuilderInternalMethodInfo
            .MakeGenericMethod(sourceType)
            .Invoke(null, new object[] { serviceProvider })!;
    }

<<<<<<< HEAD
    private static readonly MethodInfo _buildSourceExpressionForSchemaBuilderInternalMethodInfo = typeof(AutoRegisteringHelper).GetMethod(nameof(BuildSourceExpressionForSchemaBuilderInternal), BindingFlags.Static | BindingFlags.NonPublic)!;
    private static Expression<Func<IResolveFieldContext, T>> BuildSourceExpressionForSchemaBuilderInternal<T>(IServiceProvider serviceProvider)
        => context => BuildSourceExpressionForSchemaBuilderInternal_GetSource<T>(context, serviceProvider);
    private static T BuildSourceExpressionForSchemaBuilderInternal_GetSource<T>(IResolveFieldContext context, IServiceProvider serviceProvider)
    {
        var source = context.Source;
=======
            // Apply derivatives of GraphQLAttribute
            var attributes = typeof(TSourceType).GetGraphQLAttributes();
            foreach (var attr in attributes)
            {
                attr.Modify(graphType);
                attr.Modify(graphType, typeof(TSourceType));
            }
        }
>>>>>>> 461c8cb7

        var target = typeof(T).IsInstanceOfType(source)
            ? (T)source!
            : (T?)(context.RequestServices ?? serviceProvider).GetService(typeof(T));

        if (target == null)
        {
            var parentType = context.ParentType != null ? $"{context.ParentType.Name}." : null;
            throw new InvalidOperationException($"Could not resolve an instance of {typeof(T).Name} to execute {parentType}{context.FieldAst.Name}");
        }

        return target;
    }

    /// <summary>
    /// Scans a specific CLR type for <see cref="GraphQLAttribute"/> attributes and applies
    /// them to the specified <see cref="IGraphType"/>.
    /// Also scans the CLR type's owning module and assembly for globally-applied attributes.
    /// </summary>
    internal static void ApplyGraphQLAttributes<TSourceType>(IGraphType graphType)
    {
        // Description and deprecation reason are already set in ComplexGraphType<TSourceType> constructor

        // Apply derivatives of GraphQLAttribute
        var attributes = typeof(TSourceType).GetGraphQLAttributes();
        foreach (var attr in attributes)
        {
<<<<<<< HEAD
            attr.Modify(graphType);
=======
            // Apply derivatives of GraphQLAttribute
            var attributes = memberInfo.GetGraphQLAttributes();
            ignore = false;
            foreach (var attr in attributes)
            {
                attr.Modify(fieldType, isInputType);
                attr.Modify(fieldType, isInputType, graphType, memberInfo, ref ignore);
            }
>>>>>>> 461c8cb7
        }
    }

    /// <summary>
    /// Filters an enumeration of <see cref="PropertyInfo"/> values to exclude specified properties.
    /// </summary>
    internal static IEnumerable<PropertyInfo> ExcludeProperties<TSourceType>(IEnumerable<PropertyInfo> properties, params Expression<Func<TSourceType, object?>>[]? excludedProperties)
        => excludedProperties == null || excludedProperties.Length == 0
            ? properties
            : properties.Where(propertyInfo => !excludedProperties!.Any(p => GetPropertyName(p) == propertyInfo.Name));

    /// <summary>
    /// Creates a <see cref="FieldType"/> for the specified <see cref="MemberInfo"/>.
    /// </summary>
    internal static FieldType? CreateField(IGraphType graphType, MemberInfo memberInfo, Func<MemberInfo, TypeInformation> getTypeInformation, Action<FieldType, MemberInfo>? buildFieldType, bool isInputType)
    {
        var typeInformation = getTypeInformation(memberInfo);
        var fieldGraphType = typeInformation.ConstructGraphType();
        var fieldType = CreateField(memberInfo, fieldGraphType, isInputType);
        // set resolver, if applicable
        buildFieldType?.Invoke(fieldType, memberInfo);
        // apply field attributes after resolver has been set
        ApplyFieldAttributes(graphType, memberInfo, fieldType, isInputType, out var ignore);
        return ignore ? null : fieldType;
    }

    /// <summary>
    /// Creates a <see cref="FieldType"/> for the specified <see cref="MemberInfo"/>.
    /// </summary>
    internal static FieldType CreateField(MemberInfo memberInfo, Type graphType, bool isInputType)
    {
        var fieldType = new FieldType()
        {
            Name = memberInfo.Name,
            Description = memberInfo.Description(),
            DeprecationReason = memberInfo.ObsoleteMessage(),
            Type = graphType,
            DefaultValue = isInputType ? memberInfo.DefaultValue() : null,
        };
        if (isInputType)
        {
            fieldType.WithMetadata(ComplexGraphType<object>.ORIGINAL_EXPRESSION_PROPERTY_NAME, memberInfo.Name);
            var memberType = memberInfo is PropertyInfo propertyInfo ? propertyInfo.PropertyType : ((FieldInfo)memberInfo).FieldType;
            fieldType.Parser = value => memberType.IsInstanceOfType(value) ? value : value.GetPropertyValue(memberType, fieldType.ResolvedType!)!;
        }
        if (!isInputType &&
            memberInfo is MethodInfo methodInfo &&
            fieldType.Name.EndsWith("Async") &&
            methodInfo.ReturnType.IsGenericType &&
            methodInfo.ReturnType.GetGenericTypeDefinition() == typeof(Task<>))
        {
            fieldType.Name = fieldType.Name.Substring(0, fieldType.Name.Length - 5);
        }

        return fieldType;
    }

    /// <summary>
    /// Applies <see cref="GraphQLAttribute"/>s defined on <paramref name="memberInfo"/> to <paramref name="fieldType"/>.
    /// Also scans the member's owning module and assembly for globally-applied attributes.
    /// </summary>
    internal static void ApplyFieldAttributes(IGraphType graphType, MemberInfo memberInfo, FieldType fieldType, bool isInputType, out bool ignore)
    {
        // Apply derivatives of GraphQLAttribute
        var attributes = memberInfo.GetGraphQLAttributes();
        ignore = false;
        foreach (var attr in attributes)
        {
            attr.Modify(fieldType, isInputType);
            attr.Modify(graphType, memberInfo, fieldType, isInputType, ref ignore);
        }
    }

    private static string GetPropertyName<TSourceType>(Expression<Func<TSourceType, object?>> expression)
    {
        if (expression.Body is MemberExpression m1)
            return m1.Member.Name;

        if (expression.Body is UnaryExpression u && u.Operand is MemberExpression m2)
            return m2.Member.Name;

        throw new NotSupportedException($"Unsupported type of expression: {expression.GetType().Name}");
    }

    /// <summary>
    /// Constructs a lambda expression for a field resolver to return the specified query argument
    /// from the resolve context. The returned lambda is similar to the following:
    /// <code>context =&gt; context.GetArgument&lt;T&gt;(queryArgument.Name, queryArgument.DefaultValue)</code>
    /// </summary>
    internal static LambdaExpression GetParameterExpression(Type parameterType, QueryArgument queryArgument)
    {
        //construct a typed call to AutoRegisteringHelper.GetArgumentInternal, passing in queryArgument
        var getArgumentMethodTyped = _getArgumentMethod.MakeGenericMethod(parameterType);
        var resolveFieldContextParameter = Expression.Parameter(typeof(IResolveFieldContext), "context");
        var queryArgumentExpression = Expression.Constant(queryArgument, typeof(QueryArgument));
        //e.g. Func<IResolveFieldContext, int> = (context) => AutoRegisteringHelper.GetArgumentInternal<int>(context, queryArgument);
        var expr = Expression.Call(getArgumentMethodTyped, resolveFieldContextParameter, queryArgumentExpression);
        return Expression.Lambda(expr, resolveFieldContextParameter);
    }

    private static readonly MethodInfo _getArgumentMethod = typeof(AutoRegisteringHelper).GetMethod(nameof(GetArgumentInternal), BindingFlags.NonPublic | BindingFlags.Static)!;
    /// <summary>
    /// Returns the value for the specified query argument, or <c>default(T)</c> if the argument
    /// was not specified and the argument is not configured with a default value.
    /// </summary>
    private static T? GetArgumentInternal<T>(IResolveFieldContext context, QueryArgument queryArgument)
    {
        // note: if the query argument has a default value, TryGetArgumentExact will always return true
        return context.TryGetArgumentExact(typeof(T), queryArgument.Name, out var value)
            ? (T?)value
            : default;
    }

    /// <summary>
    /// Returns a list of <see cref="FieldType"/> instances representing the fields ready to be
    /// added to the graph type.
    /// </summary>
    internal static IEnumerable<FieldType> ProvideFields(IEnumerable<MemberInfo> members, Func<MemberInfo, FieldType?> createField, bool isInputType)
    {
        foreach (var memberInfo in members)
        {
            bool include = true;
            foreach (var attr in memberInfo.GetGraphQLAttributes())
            {
                include = attr.ShouldInclude(memberInfo, isInputType);
                if (!include)
                    break;
            }
            if (!include)
                continue;
            var fieldType = createField(memberInfo);
            if (fieldType != null)
                yield return fieldType;
        }
    }

    /// <summary>
    /// Analyzes a member and returns an instance of <see cref="TypeInformation"/>
    /// containing information necessary to select a graph type. Nullable reference annotations
    /// are read, if they exist, as well as the <see cref="RequiredAttribute"/> attribute.
    /// Then any <see cref="GraphQLAttribute"/> attributes marked on the property are applied.
    /// <br/><br/>
    /// Override this method to enforce specific graph types for specific CLR types, or to implement custom
    /// attributes to change graph type selection behavior.
    /// </summary>
    internal static TypeInformation GetTypeInformation(MemberInfo memberInfo, bool isInputType)
    {
        var typeInformation = memberInfo switch
        {
            PropertyInfo propertyInfo => new TypeInformation(propertyInfo, isInputType),
            MethodInfo methodInfo when !isInputType => new TypeInformation(methodInfo),
            FieldInfo fieldInfo => new TypeInformation(fieldInfo, isInputType),
            _ => isInputType
                ? throw new ArgumentOutOfRangeException(nameof(memberInfo), "Only properties and fields are supported.")
                : throw new ArgumentOutOfRangeException(nameof(memberInfo), "Only properties, methods and fields are supported."),
        };
        typeInformation.ApplyAttributes();
        return typeInformation;
    }

    /// <summary>
    /// Analyzes a method argument and returns an instance of <see cref="TypeInformation"/>
    /// containing information necessary to select a graph type. Nullable reference annotations
    /// are read, if they exist, as well as the <see cref="RequiredAttribute"/> attribute.
    /// Then any <see cref="GraphQLAttribute"/> attributes marked on the property are applied.
    /// <br/><br/>
    /// Override this method to enforce specific graph types for specific CLR types, or to implement custom
    /// attributes to change graph type selection behavior.
    /// </summary>
    internal static TypeInformation GetTypeInformation(ParameterInfo parameterInfo)
    {
        var typeInformation = new TypeInformation(parameterInfo);
        typeInformation.ApplyAttributes();
        return typeInformation;
    }

    /// <summary>
    /// Identifies the constructor to use when constructing instances of <typeparamref name="TSourceType"/>.
    /// Selects any public constructor marked with <see cref="GraphQLConstructorAttribute"/>, or the public
    /// parameterless constructor, or the only public contructor, or returns <see langword="null"/> otherwise.
    /// </summary>
    internal static ConstructorInfo? GetConstructorOrDefault<[DynamicallyAccessedMembers(DynamicallyAccessedMemberTypes.PublicConstructors)] TSourceType>()
        => GetConstructorOrDefault(typeof(TSourceType));

    /// <summary>
    /// Identifies the constructor to use when constructing instances of <paramref name="sourceType"/>.
    /// Selects any public constructor marked with <see cref="GraphQLConstructorAttribute"/>, or the public
    /// parameterless constructor, or the only public contructor, or returns <see langword="null"/> otherwise.
    /// </summary>
    internal static ConstructorInfo? GetConstructorOrDefault([DynamicallyAccessedMembers(DynamicallyAccessedMemberTypes.PublicConstructors)] Type sourceType)
    {
        var constructors = sourceType.GetConstructors();
        // if there are no public constructors, return null
        if (constructors == null || constructors.Length == 0)
            return null;
        // if there is only one public constructor, return it
        if (constructors.Length == 1)
            return constructors[0];
        // if there are multiple public constructors, return the one marked with GraphQLConstructorAttribute, or the parameterless constructor, or null
        ConstructorInfo? match = null;
        ConstructorInfo? parameterless = null;
        foreach (var constructor in constructors)
        {
            if (constructor.GetCustomAttribute<GraphQLConstructorAttribute>() != null)
            {
                if (match != null)
                    throw new InvalidOperationException($"Multiple constructors marked with {nameof(GraphQLConstructorAttribute)} found on type '{sourceType.GetFriendlyName()}'.");
                match = constructor;
            }
            if (constructor.GetParameters().Length == 0)
            {
                parameterless = constructor;
            }
        }
        return match ?? parameterless;
    }

    /// <summary>
    /// Identifies the constructor to use when constructing instances of <paramref name="sourceType"/>.
    /// Selects any public constructor marked with <see cref="GraphQLConstructorAttribute"/>, or the public
    /// parameterless constructor, or the only public contructor, or throws an exception otherwise.
    /// </summary>
    internal static ConstructorInfo GetConstructor([DynamicallyAccessedMembers(DynamicallyAccessedMemberTypes.PublicConstructors)] Type sourceType)
    {
        var ret = GetConstructorOrDefault(sourceType);
        // if there are no valid constructors, throw the proper exception
        if (ret == null)
        {
            if (sourceType.GetConstructors().Length == 0)
                throw new InvalidOperationException($"No public constructors found on CLR type '{sourceType.GetFriendlyName()}'.");
            else
                throw new InvalidOperationException($"CLR type '{sourceType.GetFriendlyName()}' must have a public parameterless constructor, a single constructor, or a public constructor marked with " + nameof(GraphQLConstructorAttribute) + ".");
        }
        return ret;
    }
}<|MERGE_RESOLUTION|>--- conflicted
+++ resolved
@@ -34,48 +34,8 @@
         }
         else if (memberInfo is MethodInfo methodInfo)
         {
-<<<<<<< HEAD
             var arguments = BuildFieldResolver_BuildMethodArguments(methodInfo, sourceType, fieldType);
             return new MemberResolver(methodInfo, instanceExpression, arguments);
-=======
-            List<LambdaExpression> expressions = new();
-            foreach (var parameterInfo in methodInfo.GetParameters())
-            {
-                var typeInformation = new TypeInformation(parameterInfo);
-                typeInformation.ApplyAttributes(); // typically this is unnecessary, since this is primarily used to control the graph type of generated query arguments
-                var argumentInfo = new ArgumentInformation(parameterInfo, sourceType, fieldType, typeInformation);
-                argumentInfo.ApplyAttributes(); // necessary to allow [FromSource], [FromServices] and similar attributes to work
-                var (queryArgument, expression) = argumentInfo.ConstructQueryArgument();
-                if (queryArgument != null)
-                {
-                    // even though the query argument is not used, it is necessary to apply attributes to the generated argument in case the name is overridden,
-                    // as the generated query argument's name is used within the expression for the call to GetArgument
-                    var attributes = parameterInfo.GetGraphQLAttributes();
-                    foreach (var attr in attributes)
-                    {
-                        attr.Modify(queryArgument);
-                        attr.Modify(queryArgument, parameterInfo);
-                    }
-                }
-                expression ??= GetParameterExpression(
-                    parameterInfo.ParameterType,
-                    queryArgument ?? throw new InvalidOperationException("Invalid response from ConstructQueryArgument: queryArgument and expression cannot both be null"));
-                expressions.Add(expression);
-            }
-            return expressions;
-        }
-
-        /// <summary>
-        /// Builds the following instance expression:
-        /// <code>context =&gt; context.Source as TSourceType ?? (context.RequestServices ?? serviceProvider).GetService(sourceType) ?? throw new InvalidOperationException(...)</code>
-        /// </summary>
-        internal static LambdaExpression BuildInstanceExpressionForSchemaBuilder(Type sourceType, IServiceProvider serviceProvider)
-        {
-            // exception cannot occur here, so don't worry catching TargetInvokeException
-            return (LambdaExpression)_buildSourceExpressionForSchemaBuilderInternalMethodInfo
-                .MakeGenericMethod(sourceType)
-                .Invoke(null, new object[] { serviceProvider })!;
->>>>>>> 461c8cb7
         }
 
         throw new ArgumentOutOfRangeException(nameof(memberInfo), "Member must be a field, property or method.");
@@ -111,7 +71,10 @@
                 // as the generated query argument's name is used within the expression for the call to GetArgument
                 var attributes = parameterInfo.GetGraphQLAttributes();
                 foreach (var attr in attributes)
+                {
                     attr.Modify(queryArgument);
+                    attr.Modify(queryArgument, parameterInfo);
+                }
             }
             expression ??= GetParameterExpression(
                 parameterInfo.ParameterType,
@@ -133,23 +96,12 @@
             .Invoke(null, new object[] { serviceProvider })!;
     }
 
-<<<<<<< HEAD
     private static readonly MethodInfo _buildSourceExpressionForSchemaBuilderInternalMethodInfo = typeof(AutoRegisteringHelper).GetMethod(nameof(BuildSourceExpressionForSchemaBuilderInternal), BindingFlags.Static | BindingFlags.NonPublic)!;
     private static Expression<Func<IResolveFieldContext, T>> BuildSourceExpressionForSchemaBuilderInternal<T>(IServiceProvider serviceProvider)
         => context => BuildSourceExpressionForSchemaBuilderInternal_GetSource<T>(context, serviceProvider);
     private static T BuildSourceExpressionForSchemaBuilderInternal_GetSource<T>(IResolveFieldContext context, IServiceProvider serviceProvider)
     {
         var source = context.Source;
-=======
-            // Apply derivatives of GraphQLAttribute
-            var attributes = typeof(TSourceType).GetGraphQLAttributes();
-            foreach (var attr in attributes)
-            {
-                attr.Modify(graphType);
-                attr.Modify(graphType, typeof(TSourceType));
-            }
-        }
->>>>>>> 461c8cb7
 
         var target = typeof(T).IsInstanceOfType(source)
             ? (T)source!
@@ -177,18 +129,8 @@
         var attributes = typeof(TSourceType).GetGraphQLAttributes();
         foreach (var attr in attributes)
         {
-<<<<<<< HEAD
             attr.Modify(graphType);
-=======
-            // Apply derivatives of GraphQLAttribute
-            var attributes = memberInfo.GetGraphQLAttributes();
-            ignore = false;
-            foreach (var attr in attributes)
-            {
-                attr.Modify(fieldType, isInputType);
-                attr.Modify(fieldType, isInputType, graphType, memberInfo, ref ignore);
-            }
->>>>>>> 461c8cb7
+            attr.Modify(graphType, typeof(TSourceType));
         }
     }
 
@@ -258,7 +200,7 @@
         foreach (var attr in attributes)
         {
             attr.Modify(fieldType, isInputType);
-            attr.Modify(graphType, memberInfo, fieldType, isInputType, ref ignore);
+            attr.Modify(fieldType, isInputType, graphType, memberInfo, ref ignore);
         }
     }
 
