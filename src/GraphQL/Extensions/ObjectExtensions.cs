--- conflicted
+++ resolved
@@ -488,50 +488,48 @@
             // TODO: refactor IsDefinedEnumValue
         }
 
-<<<<<<< HEAD
         return false;
-=======
-        /// <summary>
-        /// Returns a string representation of the object, as follows:
-        /// <list type="bullet">
-        /// <item>Null values are returned as &quot;(null)&quot;</item>
-        /// <item>Arrays are returned as &quot;(array)&quot;</item>
-        /// <item>Strings are returned unchanged</item>
-        /// <item>Intrinsic numbers are formatted and returned</item>
-        /// <item>Date and time formats are formatted and returned</item>
-        /// <item>Dictionaries and any other types are returned as &quot;(object)&quot;</item>
-        /// </list>
-        /// </summary>
-        internal static string ToSafeString(this object? value) => value switch
-        {
-            null => "(null)",
-            string str => str, // must appear before IEnumerable
-            IDictionary => "(object)", // must appear before IEnumerable
-            IEnumerable => "(array)",
-            bool b => b.ToString(CultureInfo.InvariantCulture),
-            char c => c.ToString(CultureInfo.InvariantCulture),
-            sbyte sb => sb.ToString(CultureInfo.InvariantCulture),
-            byte b => b.ToString(CultureInfo.InvariantCulture),
-            short s => s.ToString(CultureInfo.InvariantCulture),
-            ushort us => us.ToString(CultureInfo.InvariantCulture),
-            int i => i.ToString(CultureInfo.InvariantCulture),
-            uint i => i.ToString(CultureInfo.InvariantCulture),
-            long l => l.ToString(CultureInfo.InvariantCulture),
-            ulong l => l.ToString(CultureInfo.InvariantCulture),
-            float f => f.ToString(CultureInfo.InvariantCulture),
-            double d => d.ToString(CultureInfo.InvariantCulture),
-            decimal d => d.ToString(CultureInfo.InvariantCulture),
-            BigInteger bi => bi.ToString(CultureInfo.InvariantCulture),
-            Guid g => g.ToString(),
-            DateTime dt => dt.ToString("o", CultureInfo.InvariantCulture),
-            DateTimeOffset dto => dto.ToString("o", CultureInfo.InvariantCulture),
-            TimeSpan ts => ts.ToString("c", CultureInfo.InvariantCulture),
+    }
+
+    /// <summary>
+    /// Returns a string representation of the object, as follows:
+    /// <list type="bullet">
+    /// <item>Null values are returned as &quot;(null)&quot;</item>
+    /// <item>Arrays are returned as &quot;(array)&quot;</item>
+    /// <item>Strings are returned unchanged</item>
+    /// <item>Intrinsic numbers are formatted and returned</item>
+    /// <item>Date and time formats are formatted and returned</item>
+    /// <item>Dictionaries and any other types are returned as &quot;(object)&quot;</item>
+    /// </list>
+    /// </summary>
+    internal static string ToSafeString(this object? value) => value switch
+    {
+        null => "(null)",
+        string str => str, // must appear before IEnumerable
+        IDictionary => "(object)", // must appear before IEnumerable
+        IEnumerable => "(array)",
+        bool b => b.ToString(CultureInfo.InvariantCulture),
+        char c => c.ToString(CultureInfo.InvariantCulture),
+        sbyte sb => sb.ToString(CultureInfo.InvariantCulture),
+        byte b => b.ToString(CultureInfo.InvariantCulture),
+        short s => s.ToString(CultureInfo.InvariantCulture),
+        ushort us => us.ToString(CultureInfo.InvariantCulture),
+        int i => i.ToString(CultureInfo.InvariantCulture),
+        uint i => i.ToString(CultureInfo.InvariantCulture),
+        long l => l.ToString(CultureInfo.InvariantCulture),
+        ulong l => l.ToString(CultureInfo.InvariantCulture),
+        float f => f.ToString(CultureInfo.InvariantCulture),
+        double d => d.ToString(CultureInfo.InvariantCulture),
+        decimal d => d.ToString(CultureInfo.InvariantCulture),
+        BigInteger bi => bi.ToString(CultureInfo.InvariantCulture),
+        Guid g => g.ToString(),
+        DateTime dt => dt.ToString("o", CultureInfo.InvariantCulture),
+        DateTimeOffset dto => dto.ToString("o", CultureInfo.InvariantCulture),
+        TimeSpan ts => ts.ToString("c", CultureInfo.InvariantCulture),
 #if NET6_0_OR_GREATER
-            DateOnly d => d.ToString("o", CultureInfo.InvariantCulture),
-            TimeOnly t => t.ToString("o", CultureInfo.InvariantCulture),
+        DateOnly d => d.ToString("o", CultureInfo.InvariantCulture),
+        TimeOnly t => t.ToString("o", CultureInfo.InvariantCulture),
 #endif
-            _ => "(object)"
-        };
->>>>>>> b5913731
-    }
+        _ => "(object)"
+    };
 }