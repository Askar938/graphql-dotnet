--- conflicted
+++ resolved
@@ -9,11 +9,7 @@
   </PropertyGroup>
 
   <ItemGroup>
-<<<<<<< HEAD
-    <PackageReference Include="GraphQL-Parser" Version="9.2.0" />
-=======
-    <PackageReference Include="GraphQL-Parser" Version="8.4.1" />
->>>>>>> 4438030c
+    <PackageReference Include="GraphQL-Parser" Version="9.2.1" />
     <PackageReference Include="Microsoft.CSharp" Version="4.7.0" Condition="'$(TargetFramework)' == 'netstandard2.0' OR '$(TargetFramework)' == 'netstandard2.1'" />
     <PackageReference Include="Nullability.Source" Version="2.3.0" PrivateAssets="all" />
     <PackageReference Include="System.ComponentModel.Annotations" Version="4.7.0" Condition="'$(TargetFramework)' == 'netstandard2.0' OR '$(TargetFramework)' == 'netstandard2.1'" />
