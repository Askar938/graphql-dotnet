using GraphQL.Types;
using GraphQL.Utilities;
using System;
using System.Collections.Generic;
using System.Linq;
using System.Reflection;

namespace GraphQL
{
    using System.Collections;

    public static class TypeExtensions
    {
        /// <summary>
        /// Conditionally casts the item into the indicated type using an "as" cast.
        /// </summary>
        /// <typeparam name="T">The desired type</typeparam>
        /// <param name="item">The item.</param>
        /// <returns><c>null</c> if the cast failed, otherwise item as T</returns>
        public static T As<T>(this object item)
            where T : class
        {
            return item as T;
        }

        /// <summary>
        /// Determines whether this instance is a concrete type.
        /// </summary>
        /// <param name="type">The type to check.</param>
        /// <returns>
        ///   <c>true</c> if the specified type is neither abstract nor an interface; otherwise, <c>false</c>.
        /// </returns>
        public static bool IsConcrete(this Type type)
        {
            if (type == null) return false;

            return !type.IsAbstract && !type.IsInterface;
        }

        /// <summary>
        /// Determines whether this instance is a subclass of Nullable&lt;T&gt;.
        /// </summary>
        /// <param name="type">The type.</param>
        /// <returns>
        ///   <c>true</c> if the specified type is a subclass of Nullable&lt;T&gt;; otherwise, <c>false</c>.
        /// </returns>
        public static bool IsNullable(this Type type)
        {
            return type == typeof(string) || (type.IsGenericType && type.GetGenericTypeDefinition() == typeof(Nullable<>));
        }

        /// <summary>
        /// Returns the first non-null value from executing the func against the enumerable
        /// </summary>
        /// <returns><c>null</c> is all values were null.</returns>
        public static TReturn FirstValue<TItem, TReturn>(this IEnumerable<TItem> enumerable, Func<TItem, TReturn> func)
            where TReturn : class
        {
            foreach (TItem item in enumerable)
            {
                TReturn @object = func(item);
                if (@object != null) return @object;
            }

            return null;
        }

        /// <summary>
        /// Determines whether the indicated type implements IGraphType.
        /// </summary>
        /// <param name="type">The type.</param>
        /// <returns>
        ///   <c>true</c> if the indicated type implements IGraphType; otherwise, <c>false</c>.
        /// </returns>
        public static bool IsGraphType(this Type type)
        {
            return type.GetInterfaces().Contains(typeof(IGraphType));
        }

        /// <summary>
        /// Gets the GraphQL name of the type. This is derived from the type name and can be overridden by the GraphQLMetadata Attribute.
        /// </summary>
        /// <param name="type">The indicated type.</param>
        /// <returns>A string containing a GraphQL compatible type name.</returns>
        public static string GraphQLName(this Type type)
        {
            var attr = type.GetCustomAttribute<GraphQLMetadataAttribute>();

            if (!string.IsNullOrEmpty(attr?.Name))
            {
                return attr.Name;
            }

            var typeName = type.Name;

            if (type.IsGenericType)
            {
                typeName = typeName.Substring(0, typeName.IndexOf('`'));
            }

            typeName = typeName.Replace(nameof(GraphType), nameof(Type));

            return typeName.EndsWith(nameof(Type))
                ? typeName.Remove(typeName.Length - nameof(Type).Length)
                : typeName;
        }

        /// <summary>
        /// Gets the graph type for the indicated type.
        /// </summary>
        /// <param name="type">The type for which a graph type is desired.</param>
        /// <param name="isNullable">if set to <c>false</c> if the type explicitly non-nullable.</param>
        /// <returns>A Type object representing a GraphType that matches the indicated type.</returns>
        /// <remarks>This can handle arrays and lists, but not other collection types.</remarks>
        public static Type GetGraphTypeFromType(this Type type, bool isNullable = false)
        {
            if (type.IsGenericType && type.GetGenericTypeDefinition() == typeof(Nullable<>))
            {
                type = type.GetGenericArguments()[0];
                if (isNullable == false)
                {
                    throw new ArgumentOutOfRangeException(nameof(isNullable),
                        $"Explicitly nullable type: Nullable<{type.Name}> cannot be coerced to a non nullable GraphQL type. \n");
                }
            }

            Type graphType;

            if (type.IsArray)
            {
                var clrElementType = type.GetElementType();
                var elementType = GetGraphTypeFromType(clrElementType, clrElementType.IsNullable()); // isNullable from elementType, not from parent array
                graphType = typeof(ListGraphType<>).MakeGenericType(elementType);
            }
            else if (IsAnIEnumerable(type))
            {
                var clrElementType = GetEnumerableElementType(type);
                var elementType = GetGraphTypeFromType(clrElementType, clrElementType.IsNullable()); // isNullable from elementType, not from parent container
                graphType = typeof(ListGraphType<>).MakeGenericType(elementType);
            }
            else
            {
                graphType = GraphTypeTypeRegistry.Get(type);
            }

            if (graphType == null)
            {
                throw new ArgumentOutOfRangeException(nameof(type),
                    $"The type: {type.Name} cannot be coerced effectively to a GraphQL type");
            }

            if (!isNullable)
            {
                graphType = typeof(NonNullGraphType<>).MakeGenericType(graphType);
            }

            return graphType;
        }

        /// <summary>
        /// Returns the friendly name of a type, using C# angle-bracket syntax for generics.
        /// </summary>
        /// <param name="type">The type of which you are inquiring.</param>
        /// <returns>A string representing the friendly name.</returns>
        internal static string GetFriendlyName(this Type type)
        {
            string friendlyName = type.Name;

            var genericArgs = type.GetGenericArguments();

            if (genericArgs.Any())
            {
                int iBacktick = friendlyName.IndexOf('`');
                if (iBacktick > 0)
                {
                    friendlyName = friendlyName.Remove(iBacktick);
                }
                friendlyName += "<";
                Type[] typeParameters = genericArgs;
                for (int i = 0; i < typeParameters.Length; ++i)
                {
                    string typeParamName = GetFriendlyName(typeParameters[i]);
                    friendlyName += (i == 0 ? typeParamName : "," + typeParamName);
                }
                friendlyName += ">";
            }

            return friendlyName;
        }

        private static bool IsAnIEnumerable(Type type) =>
            type != typeof(string) && typeof(IEnumerable).IsAssignableFrom(type) && !type.IsArray;

        public static Type GetEnumerableElementType(this Type type)
        {
            if (_untypedContainers.Contains(type)) return typeof(object);

            if (type.IsConstructedGenericType)
            {
                var definition = type.GetGenericTypeDefinition();
                if (_typedContainers.Contains(definition))
                {
                    return type.GenericTypeArguments[0];
                }
            }

            throw new ArgumentOutOfRangeException(nameof(type), $"The element type for {type.Name} cannot be coerced effectively");
        }

        private static readonly Type[] _untypedContainers = { typeof(IEnumerable), typeof(IList), typeof(ICollection) };

<<<<<<< HEAD
        private static readonly Type[] _typedContainers = { typeof(IEnumerable<>), typeof(List<>), typeof(IList<>), typeof(ICollection<>), typeof(IReadOnlyCollection<>) };
=======
        private static readonly Type[] _typedContainers = new [] { typeof(IEnumerable<>), typeof(List<>), typeof(IList<>), typeof(ICollection<>), typeof(IReadOnlyCollection<>) };

        /// <summary>
        /// Returns whether or not the given <paramref name="type"/> implements <paramref name="genericType"/>
        /// by testing itself, and then recursively up it's base types hierarchy.
        /// </summary>
        /// <param name="type">Type to test.</param>
        /// <param name="genericType">Type to test for.</param>
        /// <returns>
        ///   <c>true</c> if the indicated type implements <paramref name="genericType"/>; otherwise, <c>false</c>.
        /// </returns>
        public static bool ImplementsGenericType(this Type type, Type genericType)
        {
            if (type.IsGenericType && type.GetGenericTypeDefinition() == genericType)
            {
                return true;
            }

            var interfaceTypes = type.GetInterfaces();
            foreach (var it in interfaceTypes)
            {
                if (it.IsGenericType && it.GetGenericTypeDefinition() == genericType)
                {
                    return true;
                }
            }

            var baseType = type.BaseType;
            return baseType == null ? false : ImplementsGenericType(baseType, genericType);
        }
>>>>>>> 818bbd52
    }
}<|MERGE_RESOLUTION|>--- conflicted
+++ resolved
@@ -209,10 +209,7 @@
 
         private static readonly Type[] _untypedContainers = { typeof(IEnumerable), typeof(IList), typeof(ICollection) };
 
-<<<<<<< HEAD
         private static readonly Type[] _typedContainers = { typeof(IEnumerable<>), typeof(List<>), typeof(IList<>), typeof(ICollection<>), typeof(IReadOnlyCollection<>) };
-=======
-        private static readonly Type[] _typedContainers = new [] { typeof(IEnumerable<>), typeof(List<>), typeof(IList<>), typeof(ICollection<>), typeof(IReadOnlyCollection<>) };
 
         /// <summary>
         /// Returns whether or not the given <paramref name="type"/> implements <paramref name="genericType"/>
@@ -242,6 +239,5 @@
             var baseType = type.BaseType;
             return baseType == null ? false : ImplementsGenericType(baseType, genericType);
         }
->>>>>>> 818bbd52
     }
 }