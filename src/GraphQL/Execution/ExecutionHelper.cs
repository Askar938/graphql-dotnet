--- conflicted
+++ resolved
@@ -497,21 +497,5 @@
 
             return false;
         }
-<<<<<<< HEAD
-
-        /// <summary>
-        /// Returns a list of subfields (child nodes) for a result node based on the selection set from the document.
-        /// </summary>
-        public static IDictionary<string, Field> SubFieldsFor(ExecutionContext context, IGraphType fieldType, Field field)
-        {
-            var selections = field?.SelectionSet?.Selections;
-            if (selections == null || selections.Count == 0)
-            {
-                return null;
-            }
-            return CollectFields(context, fieldType, field.SelectionSet);
-        }
-=======
->>>>>>> 5cfac0af
     }
 }