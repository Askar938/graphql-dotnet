using GraphQL.Execution;
using GraphQL.Resolvers;
using GraphQL.Types;
using GraphQLParser.AST;
using Microsoft.Extensions.DependencyInjection;

namespace GraphQL.Tests;

public class NameFieldResolverTests
{
    [Theory]
    [InlineData("age", 20)]
    [InlineData("AGE", 20)]
    [InlineData("Name", "Anyone")]
    [InlineData("naMe", "Anyone")]
    [InlineData("FullInfo", "Anyone 20")]
    [InlineData("fullInfo", "Anyone 20")]
    [InlineData(null, null)]
    [InlineData("unknown", "", true)]
    [InlineData("FullInfoWithParam", "test Anyone 20")]
    [InlineData("FULLINFOWITHPARAM", "test Anyone 20")]
    [InlineData("FullInfoWithContext", "Anyone 20")]
    [InlineData("FromService", "hello")]
    [InlineData("FromSource", "Anyone")]
    [InlineData("FromUserContext", "Anyone 30")]
    [InlineData("AmbiguousExample", "", true)]
    [InlineData("ShadowedName", "Anyone")]
    [InlineData("BaseName", "Base")]
    [InlineData("BaseMethod", "Base2")]
    public async Task resolve_should_work_with_properties_and_methods(string? name, object? expected, bool throws = false)
    {
        var person = new Person
        {
            Age = 20,
            Name = "Anyone"
        };

        var services = new ServiceCollection();
        services.AddSingleton(new Class1());
        Func<ValueTask<object?>> result = () => NameFieldResolver.Instance.ResolveAsync(
            new ResolveFieldContext
            {
                Source = person,
<<<<<<< HEAD
                FieldDefinition = new FieldType
                {
                    Name = name,
                    Arguments = new QueryArguments
                    {
                        new QueryArgument(new StringGraphType()) { Name = "prefix" },
                    },
                },
                FieldAst = new GraphQLField(name == null ? default : new GraphQLName(name)),
=======
                FieldDefinition = new GraphQL.Types.FieldType { Name = name! },
                FieldAst = new GraphQLField { Name = name == null ? default! : new GraphQLName(name) },
>>>>>>> 911afe8a
                Arguments = new Dictionary<string, ArgumentValue>()
                {
                    { "prefix", new ArgumentValue("test ", ArgumentSource.Literal) }
                },
                RequestServices = services.BuildServiceProvider(),
                UserContext = new Dictionary<string, object?> { { "name", "Anyone 30" } },
            });

        if (throws)
            await Should.ThrowAsync<InvalidOperationException>(async () => await result());
        else
            (await result()).ShouldBe(expected);
    }

    public class PersonBase
    {
        public string ShadowedName { get; } = "n/a";

        public string BaseName { get; } = "Base";

        public string BaseMethod() => "Base2";
    }

    public class Person : PersonBase
    {
        public int Age { get; set; }

        public string Name { get; set; }

        public string FullInfo() => Name + " " + Age;

        public string FullInfoWithParam(string prefix) => prefix + FullInfo();

        public string FullInfoWithContext(IResolveFieldContext context) => ((Person)context.Source!).FullInfo();

        public string FromService([FromServices] Class1 obj) => obj.Value;

        public string FromSource([FromSource] Person person) => person.Name;

        public string FromUserContext([FromUserContext] IDictionary<string, object> userContext) => (string)userContext["name"];

        public string AmbiguousExample() => "";

        public string AmbiguousExample(string ret) => ret;

        public new string ShadowedName => Name;
    }

    public class Class1
    {
        public string Value { get; } = "hello";
    }
}<|MERGE_RESOLUTION|>--- conflicted
+++ resolved
@@ -41,20 +41,15 @@
             new ResolveFieldContext
             {
                 Source = person,
-<<<<<<< HEAD
                 FieldDefinition = new FieldType
                 {
-                    Name = name,
+                    Name = name!,
                     Arguments = new QueryArguments
                     {
                         new QueryArgument(new StringGraphType()) { Name = "prefix" },
                     },
                 },
-                FieldAst = new GraphQLField(name == null ? default : new GraphQLName(name)),
-=======
-                FieldDefinition = new GraphQL.Types.FieldType { Name = name! },
-                FieldAst = new GraphQLField { Name = name == null ? default! : new GraphQLName(name) },
->>>>>>> 911afe8a
+                FieldAst = new GraphQLField(name == null ? default! : new GraphQLName(name)),
                 Arguments = new Dictionary<string, ArgumentValue>()
                 {
                     { "prefix", new ArgumentValue("test ", ArgumentSource.Literal) }
