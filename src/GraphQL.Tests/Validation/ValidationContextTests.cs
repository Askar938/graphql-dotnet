#nullable enable

using GraphQL.Execution;
using GraphQL.Types;
using GraphQL.Validation;

namespace GraphQL.Tests.Validation;

public class ValidationContextTests
{
    // the following test verifies the following specification rule:
    //
    // If the value passed as an input to a list type is not a list and not the null value,
    // then the result of input coercion is a list of size one, where the single item value
    // is the result of input coercion for the list’s item type on the provided value (note
    // this may apply recursively for nested lists).

    // it also tests to be sure that when a variable is used for a input object field, and
    // the variable is not supplied, that the input object field default value is used

    [Theory]
    [InlineData("query q01 { dummy }", null, ArgumentSource.FieldDefault, @"{""data"":{""dummy"":""argDefault""}}")]
    [InlineData("query q02 { dummy(arg: null) }", null, ArgumentSource.Literal, @"{""data"":{""dummy"":null}}")]
    [InlineData("query q03 { dummy(arg: \"test\") }", null, ArgumentSource.Literal, @"{""data"":{""dummy"":""test""}}")]
    [InlineData("query q04 ($arg: String){ dummy(arg: $arg) }", null, ArgumentSource.FieldDefault, @"{""data"":{""dummy"":""argDefault""}}")]
    [InlineData("query q05 ($arg: String){ dummy(arg: $arg) }", "{}", ArgumentSource.FieldDefault, @"{""data"":{""dummy"":""argDefault""}}")]
    [InlineData("query q06 ($arg: String){ dummy(arg: $arg) }", "{\"arg\":null}", ArgumentSource.Variable, @"{""data"":{""dummy"":null}}")]
    [InlineData("query q07 ($arg: String){ dummy(arg: $arg) }", "{\"arg\":\"test\"}", ArgumentSource.Variable, @"{""data"":{""dummy"":""test""}}")]
    [InlineData("query q08 ($arg: String = \"varDefault\"){ dummy(arg: $arg) }", null, ArgumentSource.VariableDefault, @"{""data"":{""dummy"":""varDefault""}}")]
    [InlineData("query q09 ($arg: String = \"varDefault\"){ dummy(arg: $arg) }", "{}", ArgumentSource.VariableDefault, @"{""data"":{""dummy"":""varDefault""}}")]
    [InlineData("query q10 ($arg: String = \"varDefault\"){ dummy(arg: $arg) }", "{\"arg\":null}", ArgumentSource.Variable, @"{""data"":{""dummy"":null}}")]
    [InlineData("query q11 ($arg: String = \"varDefault\"){ dummy(arg: $arg) }", "{\"arg\":\"test\"}", ArgumentSource.Variable, @"{""data"":{""dummy"":""test""}}")]

    [InlineData("query q20 { dummyList }", null, ArgumentSource.FieldDefault, @"{""data"":{""dummyList"":[""argDefault""]}}")]
    [InlineData("query q21 { dummyList(arg: null) }", null, ArgumentSource.Literal, @"{""data"":{""dummyList"":null}}")]
    [InlineData("query q22 { dummyList(arg: \"test\") }", null, ArgumentSource.Literal, @"{""data"":{""dummyList"":[""test""]}}")]
    [InlineData("query q23 ($arg: String){ dummyList(arg: $arg) }", null, ArgumentSource.FieldDefault, @"{""data"":{""dummyList"":[""argDefault""]}}")]
    [InlineData("query q24 ($arg: String){ dummyList(arg: $arg) }", "{}", ArgumentSource.FieldDefault, @"{""data"":{""dummyList"":[""argDefault""]}}")]
    [InlineData("query q25 ($arg: String){ dummyList(arg: $arg) }", "{\"arg\":null}", ArgumentSource.Variable, @"{""data"":{""dummyList"":null}}")]
    [InlineData("query q26 ($arg: String){ dummyList(arg: $arg) }", "{\"arg\":\"test\"}", ArgumentSource.Variable, @"{""data"":{""dummyList"":[""test""]}}")]
    [InlineData("query q27 ($arg: String = \"varDefault\"){ dummyList(arg: $arg) }", null, ArgumentSource.VariableDefault, @"{""data"":{""dummyList"":[""varDefault""]}}")]
    [InlineData("query q28 ($arg: String = \"varDefault\"){ dummyList(arg: $arg) }", "{}", ArgumentSource.VariableDefault, @"{""data"":{""dummyList"":[""varDefault""]}}")]
    [InlineData("query q29 ($arg: String = \"varDefault\"){ dummyList(arg: $arg) }", "{\"arg\":null}", ArgumentSource.Variable, @"{""data"":{""dummyList"":null}}")]
    [InlineData("query q30 ($arg: String = \"varDefault\"){ dummyList(arg: $arg) }", "{\"arg\":\"test\"}", ArgumentSource.Variable, @"{""data"":{""dummyList"":[""test""]}}")]
    [InlineData("query q31 ($arg: String!){ dummyList(arg: $arg) }", "{\"arg\":\"test\"}", ArgumentSource.Variable, @"{""data"":{""dummyList"":[""test""]}}")]
    [InlineData("query q32 ($arg: String! = \"varDefault\"){ dummyList(arg: $arg) }", null, ArgumentSource.VariableDefault, @"{""data"":{""dummyList"":[""varDefault""]}}")]
    [InlineData("query q33 ($arg: String! = \"varDefault\"){ dummyList(arg: $arg) }", "{}", ArgumentSource.VariableDefault, @"{""data"":{""dummyList"":[""varDefault""]}}")]
    [InlineData("query q34 ($arg: String! = \"varDefault\"){ dummyList(arg: $arg) }", "{\"arg\":\"test\"}", ArgumentSource.Variable, @"{""data"":{""dummyList"":[""test""]}}")]
    [InlineData("query q35 ($arg: [String]!){ dummyList(arg: $arg) }", "{\"arg\":[\"test\"]}", ArgumentSource.Variable, @"{""data"":{""dummyList"":[""test""]}}")]
    [InlineData("query q36 ($arg: [String]!){ dummyList(arg: $arg) }", "{\"arg\":\"test\"}", ArgumentSource.Variable, @"{""data"":{""dummyList"":[""test""]}}")]

    [InlineData("query q40 { dummyNestedList }", null, ArgumentSource.FieldDefault, @"{""data"":{""dummyNestedList"":[[""argDefault""]]}}")]
    [InlineData("query q41 { dummyNestedList(arg: null) }", null, ArgumentSource.Literal, @"{""data"":{""dummyNestedList"":null}}")]
    [InlineData("query q42 { dummyNestedList(arg: \"test\") }", null, ArgumentSource.Literal, @"{""data"":{""dummyNestedList"":[[""test""]]}}")]
    [InlineData("query q43 ($arg: String){ dummyNestedList(arg: $arg) }", null, ArgumentSource.FieldDefault, @"{""data"":{""dummyNestedList"":[[""argDefault""]]}}")]
    [InlineData("query q44 ($arg: String){ dummyNestedList(arg: $arg) }", "{}", ArgumentSource.FieldDefault, @"{""data"":{""dummyNestedList"":[[""argDefault""]]}}")]
    [InlineData("query q45 ($arg: String){ dummyNestedList(arg: $arg) }", "{\"arg\":null}", ArgumentSource.Variable, @"{""data"":{""dummyNestedList"":null}}")]
    [InlineData("query q46 ($arg: String){ dummyNestedList(arg: $arg) }", "{\"arg\":\"test\"}", ArgumentSource.Variable, @"{""data"":{""dummyNestedList"":[[""test""]]}}")]
    [InlineData("query q47 ($arg: String = \"varDefault\"){ dummyNestedList(arg: $arg) }", null, ArgumentSource.VariableDefault, @"{""data"":{""dummyNestedList"":[[""varDefault""]]}}")]
    [InlineData("query q48 ($arg: String = \"varDefault\"){ dummyNestedList(arg: $arg) }", "{}", ArgumentSource.VariableDefault, @"{""data"":{""dummyNestedList"":[[""varDefault""]]}}")]
    [InlineData("query q49 ($arg: String = \"varDefault\"){ dummyNestedList(arg: $arg) }", "{\"arg\":null}", ArgumentSource.Variable, @"{""data"":{""dummyNestedList"":null}}")]
    [InlineData("query q50 ($arg: String = \"varDefault\"){ dummyNestedList(arg: $arg) }", "{\"arg\":\"test\"}", ArgumentSource.Variable, @"{""data"":{""dummyNestedList"":[[""test""]]}}")]

    [InlineData("query q60 { dummyObj (arg: { }) }", null, ArgumentSource.Literal, @"{""data"":{""dummyObj"":""objDefault""}}")]
    [InlineData("query q61 { dummyObj (arg: { item1: null }) }", null, ArgumentSource.Literal, @"{""data"":{""dummyObj"":null}}")]
    [InlineData("query q61 { dummyObj (arg: { item1: \"test\" }) }", null, ArgumentSource.Literal, @"{""data"":{""dummyObj"":""test""}}")]
    [InlineData("query q62 ($arg: String) { dummyObj (arg: { item1: $arg }) }", null, ArgumentSource.Literal, @"{""data"":{""dummyObj"":""objDefault""}}")]
    [InlineData("query q63 ($arg: String) { dummyObj (arg: { item1: $arg }) }", "{}", ArgumentSource.Literal, @"{""data"":{""dummyObj"":""objDefault""}}")]
    [InlineData("query q64 ($arg: String) { dummyObj (arg: { item1: $arg }) }", "{\"arg\":null}", ArgumentSource.Literal, @"{""data"":{""dummyObj"":null}}")]
    [InlineData("query q64 ($arg: String) { dummyObj (arg: { item1: $arg }) }", "{\"arg\":\"test\"}", ArgumentSource.Literal, @"{""data"":{""dummyObj"":""test""}}")]
    public async Task VariablesParseCorrectly(string query, string? variables, ArgumentSource expectedSource, string expectedResponse)
    {
        var dummyInputType = new InputObjectGraphType<DummyInput>
        {
            Name = "DummyInput",
        };
        dummyInputType.Field(x => x.Item1, true)
            .DefaultValue("objDefault");

        var queryType = new ObjectGraphType { Name = "Query" };
        queryType.Field<string>("dummy", true)
            .Argument<string>("arg", true, a => a.DefaultValue = "argDefault")
            .Resolve(context =>
            {
                var args = context.Arguments;
                var arg = args.ShouldHaveSingleItem();
                arg.Key.ShouldBe("arg");
                arg.Value.Source.ShouldBe(expectedSource);
                return (string?)arg.Value.Value;
            });
        queryType.Field<string>("dummyObj", true)
            .Argument<DummyInput>("arg", false, a => a.ResolvedType = new NonNullGraphType(dummyInputType))
            .Resolve(context =>
            {
                var args = context.Arguments;
                var arg = args.ShouldHaveSingleItem();
                arg.Key.ShouldBe("arg");
                arg.Value.Source.ShouldBe(expectedSource);
                var value = context.GetArgument<DummyInput>("arg");
                return value.Item1;
            });
        queryType.Field<IEnumerable<string>>("dummyList", true)
            .Argument<IEnumerable<string>>("arg", true, a => a.DefaultValue = new[] { "argDefault" })
            .Resolve(context =>
            {
                var args = context.Arguments;
                var arg = args.ShouldHaveSingleItem();
                arg.Key.ShouldBe("arg");
                arg.Value.Source.ShouldBe(expectedSource);
                return ((IEnumerable<object>?)arg.Value.Value)?.Cast<string>();
            });
        queryType.Field<IEnumerable<IEnumerable<string>?>>("dummyNestedList", true)
            .Argument<IEnumerable<IEnumerable<string>>>("arg", true, a => a.DefaultValue = new[] { new[] { "argDefault" } })
            .Resolve(context =>
            {
                var args = context.Arguments;
                var arg = args.ShouldHaveSingleItem();
                arg.Key.ShouldBe("arg");
                arg.Value.Source.ShouldBe(expectedSource);
                return ((IEnumerable<object?>?)arg.Value.Value)?.Select(x => ((IEnumerable<object>?)x)?.Cast<string>());
            });
        var schema = new Schema { Query = queryType };
        schema.Features.AllowScalarVariablesForListTypes = true;
        var serializer = new SystemTextJson.GraphQLSerializer();
        var response = await new DocumentExecuter().ExecuteAsync(new ExecutionOptions
        {
            Query = query,
            Schema = schema,
            Variables = serializer.Deserialize<Inputs>(variables),
            ThrowOnUnhandledException = true,
        });
        var responseJson = serializer.Serialize(response);
        responseJson.ShouldBeCrossPlatJson(expectedResponse);
    }

    private class DummyInput
    {
        public string? Item1 { get; set; }
    }

    private class DummyInputNonNull
    {
        public string Item1 { get; set; } = null!;
    }

    [Theory]
    [InlineData("query q01 { dummy }", null, ArgumentSource.FieldDefault, @"{""data"":{""dummy"":""argDefault""}}")]
    [InlineData("query q02 { dummy(arg: \"test\") }", null, ArgumentSource.Literal, @"{""data"":{""dummy"":""test""}}")]
    [InlineData("query q03 ($arg: String){ dummy(arg: $arg) }", null, ArgumentSource.FieldDefault, @"{""data"":{""dummy"":""argDefault""}}")]
    [InlineData("query q04 ($arg: String){ dummy(arg: $arg) }", "{}", ArgumentSource.FieldDefault, @"{""data"":{""dummy"":""argDefault""}}")]
    [InlineData("query q05 ($arg: String){ dummy(arg: $arg) }", "{\"arg\":\"test\"}", ArgumentSource.Variable, @"{""data"":{""dummy"":""test""}}")]
    [InlineData("query q06 ($arg: String = \"varDefault\"){ dummy(arg: $arg) }", null, ArgumentSource.VariableDefault, @"{""data"":{""dummy"":""varDefault""}}")]
    [InlineData("query q07 ($arg: String = \"varDefault\"){ dummy(arg: $arg) }", "{}", ArgumentSource.VariableDefault, @"{""data"":{""dummy"":""varDefault""}}")]
    [InlineData("query q08 ($arg: String = \"varDefault\"){ dummy(arg: $arg) }", "{\"arg\":\"test\"}", ArgumentSource.Variable, @"{""data"":{""dummy"":""test""}}")]
    [InlineData("query q09 ($arg: String!){ dummy(arg: $arg) }", "{\"arg\":\"test\"}", ArgumentSource.Variable, @"{""data"":{""dummy"":""test""}}")]
    [InlineData("query q10 ($arg: String! = \"varDefault\"){ dummy(arg: $arg) }", null, ArgumentSource.VariableDefault, @"{""data"":{""dummy"":""varDefault""}}")]
    [InlineData("query q11 ($arg: String! = \"varDefault\"){ dummy(arg: $arg) }", "{}", ArgumentSource.VariableDefault, @"{""data"":{""dummy"":""varDefault""}}")]
    [InlineData("query q12 ($arg: String! = \"varDefault\"){ dummy(arg: $arg) }", "{\"arg\":\"test\"}", ArgumentSource.Variable, @"{""data"":{""dummy"":""test""}}")]

    [InlineData("query q20 { dummyNoDefault(arg: \"test\") }", null, ArgumentSource.Literal, @"{""data"":{""dummyNoDefault"":""test""}}")]
    [InlineData("query q21 ($arg: String = \"varDefault\"){ dummyNoDefault(arg: $arg) }", null, ArgumentSource.VariableDefault, @"{""data"":{""dummyNoDefault"":""varDefault""}}")]
    [InlineData("query q22 ($arg: String = \"varDefault\"){ dummyNoDefault(arg: $arg) }", "{}", ArgumentSource.VariableDefault, @"{""data"":{""dummyNoDefault"":""varDefault""}}")]
    [InlineData("query q23 ($arg: String = \"varDefault\"){ dummyNoDefault(arg: $arg) }", "{\"arg\":\"test\"}", ArgumentSource.Variable, @"{""data"":{""dummyNoDefault"":""test""}}")]
    [InlineData("query q24 ($arg: String!){ dummyNoDefault(arg: $arg) }", "{\"arg\":\"test\"}", ArgumentSource.Variable, @"{""data"":{""dummyNoDefault"":""test""}}")]
    [InlineData("query q25 ($arg: String! = \"varDefault\"){ dummyNoDefault(arg: $arg) }", null, ArgumentSource.VariableDefault, @"{""data"":{""dummyNoDefault"":""varDefault""}}")]
    [InlineData("query q26 ($arg: String! = \"varDefault\"){ dummyNoDefault(arg: $arg) }", "{}", ArgumentSource.VariableDefault, @"{""data"":{""dummyNoDefault"":""varDefault""}}")]
    [InlineData("query q27 ($arg: String! = \"varDefault\"){ dummyNoDefault(arg: $arg) }", "{\"arg\":\"test\"}", ArgumentSource.Variable, @"{""data"":{""dummyNoDefault"":""test""}}")]

    [InlineData("query q30 { dummyList }", null, ArgumentSource.FieldDefault, @"{""data"":{""dummyList"":[""argDefault""]}}")]
    [InlineData("query q31 { dummyList(arg: \"test\") }", null, ArgumentSource.Literal, @"{""data"":{""dummyList"":[""test""]}}")]
    [InlineData("query q32 ($arg: String){ dummyList(arg: $arg) }", null, ArgumentSource.FieldDefault, @"{""data"":{""dummyList"":[""argDefault""]}}")]
    [InlineData("query q33 ($arg: String){ dummyList(arg: $arg) }", "{}", ArgumentSource.FieldDefault, @"{""data"":{""dummyList"":[""argDefault""]}}")]
    [InlineData("query q34 ($arg: String){ dummyList(arg: $arg) }", "{\"arg\":\"test\"}", ArgumentSource.Variable, @"{""data"":{""dummyList"":[""test""]}}")]
    [InlineData("query q35 ($arg: String = \"varDefault\"){ dummyList(arg: $arg) }", null, ArgumentSource.VariableDefault, @"{""data"":{""dummyList"":[""varDefault""]}}")]
    [InlineData("query q36 ($arg: String = \"varDefault\"){ dummyList(arg: $arg) }", "{}", ArgumentSource.VariableDefault, @"{""data"":{""dummyList"":[""varDefault""]}}")]
    [InlineData("query q37 ($arg: String = \"varDefault\"){ dummyList(arg: $arg) }", "{\"arg\":\"test\"}", ArgumentSource.Variable, @"{""data"":{""dummyList"":[""test""]}}")]
    [InlineData("query q38 ($arg: String!){ dummyList(arg: $arg) }", "{\"arg\":\"test\"}", ArgumentSource.Variable, @"{""data"":{""dummyList"":[""test""]}}")]
    [InlineData("query q39 ($arg: String! = \"varDefault\"){ dummyList(arg: $arg) }", null, ArgumentSource.VariableDefault, @"{""data"":{""dummyList"":[""varDefault""]}}")]
    [InlineData("query q40 ($arg: String! = \"varDefault\"){ dummyList(arg: $arg) }", "{}", ArgumentSource.VariableDefault, @"{""data"":{""dummyList"":[""varDefault""]}}")]
    [InlineData("query q41 ($arg: String! = \"varDefault\"){ dummyList(arg: $arg) }", "{\"arg\":\"test\"}", ArgumentSource.Variable, @"{""data"":{""dummyList"":[""test""]}}")]
    [InlineData("query q42 ($arg: [String]!){ dummyList(arg: $arg) }", "{\"arg\":[\"test\"]}", ArgumentSource.Variable, @"{""data"":{""dummyList"":[""test""]}}")]
    [InlineData("query q43 ($arg: [String]!){ dummyList(arg: $arg) }", "{\"arg\":\"test\"}", ArgumentSource.Variable, @"{""data"":{""dummyList"":[""test""]}}")]
    [InlineData("query q44 { dummyNestedList }", null, ArgumentSource.FieldDefault, @"{""data"":{""dummyNestedList"":[[""argDefault""]]}}")]
    [InlineData("query q45 { dummyNestedList(arg: \"test\") }", null, ArgumentSource.Literal, @"{""data"":{""dummyNestedList"":[[""test""]]}}")]
    [InlineData("query q46 ($arg: String){ dummyNestedList(arg: $arg) }", null, ArgumentSource.FieldDefault, @"{""data"":{""dummyNestedList"":[[""argDefault""]]}}")]
    [InlineData("query q47 ($arg: String){ dummyNestedList(arg: $arg) }", "{}", ArgumentSource.FieldDefault, @"{""data"":{""dummyNestedList"":[[""argDefault""]]}}")]
    [InlineData("query q48 ($arg: String){ dummyNestedList(arg: $arg) }", "{\"arg\":\"test\"}", ArgumentSource.Variable, @"{""data"":{""dummyNestedList"":[[""test""]]}}")]
    [InlineData("query q49 ($arg: String = \"varDefault\"){ dummyNestedList(arg: $arg) }", null, ArgumentSource.VariableDefault, @"{""data"":{""dummyNestedList"":[[""varDefault""]]}}")]
    [InlineData("query q50 ($arg: String = \"varDefault\"){ dummyNestedList(arg: $arg) }", "{}", ArgumentSource.VariableDefault, @"{""data"":{""dummyNestedList"":[[""varDefault""]]}}")]
    [InlineData("query q51 ($arg: String = \"varDefault\"){ dummyNestedList(arg: $arg) }", "{\"arg\":\"test\"}", ArgumentSource.Variable, @"{""data"":{""dummyNestedList"":[[""test""]]}}")]

    [InlineData("query q60 { dummyObj (arg: { }) }", null, ArgumentSource.Literal, @"{""data"":{""dummyObj"":""objDefault""}}")]
    [InlineData("query q61 { dummyObj (arg: { item1: \"test\" }) }", null, ArgumentSource.Literal, @"{""data"":{""dummyObj"":""test""}}")]
    [InlineData("query q62 ($arg: String) { dummyObj (arg: { item1: $arg }) }", null, ArgumentSource.Literal, @"{""data"":{""dummyObj"":""objDefault""}}")]
    [InlineData("query q63 ($arg: String) { dummyObj (arg: { item1: $arg }) }", "{}", ArgumentSource.Literal, @"{""data"":{""dummyObj"":""objDefault""}}")]
    [InlineData("query q64 ($arg: String) { dummyObj (arg: { item1: $arg }) }", "{\"arg\":\"test\"}", ArgumentSource.Literal, @"{""data"":{""dummyObj"":""test""}}")]
    public async Task VariablesParseCorrectly_NonNull(string query, string? variables, ArgumentSource expectedSource, string expectedResponse)
    {
        var dummyInputType = new InputObjectGraphType<DummyInput>
        {
            Name = "DummyInput",
        };
        dummyInputType.Field(x => x.Item1, false)
            .DefaultValue("objDefault");

        var queryType = new ObjectGraphType { Name = "Query" };
        queryType.Field<string>("dummy", true)
            .Argument<string>("arg", false, a => a.DefaultValue = "argDefault")
            .Resolve(context =>
            {
                var args = context.Arguments;
                var arg = args.ShouldHaveSingleItem();
                arg.Key.ShouldBe("arg");
                arg.Value.Source.ShouldBe(expectedSource);
                return (string?)arg.Value.Value;
            });
        queryType.Field<string>("dummyObj", true)
            .Argument<DummyInput>("arg", false, a => a.ResolvedType = new NonNullGraphType(dummyInputType))
            .Resolve(context =>
            {
                var args = context.Arguments;
                var arg = args.ShouldHaveSingleItem();
                arg.Key.ShouldBe("arg");
                arg.Value.Source.ShouldBe(expectedSource);
                var value = context.GetArgument<DummyInput>("arg");
                return value.Item1;
            });
        queryType.Field<string>("dummyNoDefault", true)
            .Argument<string>("arg", false)
            .Resolve(context =>
            {
                var args = context.Arguments;
                var arg = args.ShouldHaveSingleItem();
                arg.Key.ShouldBe("arg");
                arg.Value.Source.ShouldBe(expectedSource);
                return (string?)arg.Value.Value;
            });
        queryType.Field<IEnumerable<string>>("dummyList", true)
            .Argument<IEnumerable<string>>("arg", false, a => a.DefaultValue = new[] { "argDefault" })
            .Resolve(context =>
            {
                var args = context.Arguments;
                var arg = args.ShouldHaveSingleItem();
                arg.Key.ShouldBe("arg");
                arg.Value.Source.ShouldBe(expectedSource);
                return ((IEnumerable<object>?)arg.Value.Value)?.Cast<string>();
            });
        queryType.Field<IEnumerable<IEnumerable<string>?>>("dummyNestedList", true)
            .Argument<IEnumerable<IEnumerable<string>>>("arg", false, a => a.DefaultValue = new[] { new[] { "argDefault" } })
            .Resolve(context =>
            {
                var args = context.Arguments;
                var arg = args.ShouldHaveSingleItem();
                arg.Key.ShouldBe("arg");
                arg.Value.Source.ShouldBe(expectedSource);
                return ((IEnumerable<object?>?)arg.Value.Value)?.Select(x => ((IEnumerable<object>?)x)?.Cast<string>());
            });
        var schema = new Schema { Query = queryType };
        schema.Features.AllowScalarVariablesForListTypes = true;
        var serializer = new SystemTextJson.GraphQLSerializer();
        var response = await new DocumentExecuter().ExecuteAsync(new ExecutionOptions
        {
            Query = query,
            Schema = schema,
            Variables = serializer.Deserialize<Inputs>(variables),
            ThrowOnUnhandledException = true,
        });
        var responseJson = serializer.Serialize(response);
        responseJson.ShouldBeCrossPlatJson(expectedResponse);
    }

    [Theory]
    // arg is non-null although it has a default value
    [InlineData("query q01 { dummy(arg: null) }", null,
        "Argument 'arg' has invalid value. Expected 'String!', found null.")]
    // q02 should fail because null was explicitly passed to a non-null argument
    [InlineData("query q02 ($arg: String) { dummy(arg: $arg) }", "{\"arg\":null}",
        "Variable '$arg' is invalid. Received a null input for a non-null variable.")]
    [InlineData("query q03 { dummyNoDefault }", null,
        "Argument 'arg' of type 'String!' is required for field 'dummyNoDefault' but not provided.")]
    [InlineData("query q04 { dummyNoDefault(arg: null) }", null,
        "Argument 'arg' has invalid value. Expected 'String!', found null.")]
    [InlineData("query q05 ($arg: String) { dummyNoDefault(arg: $arg) }", null,
        "Variable '$arg' of type 'String' used in position expecting type 'String!'.")]
    [InlineData("query q06 ($arg: String) { dummyNoDefault(arg: $arg) }", "{}",
        "Variable '$arg' of type 'String' used in position expecting type 'String!'.")]
    [InlineData("query q07 ($arg: String) { dummyNoDefault(arg: $arg) }", null,
        "Variable '$arg' of type 'String' used in position expecting type 'String!'.")]
    [InlineData("query q08 ($arg: String!) { dummyNoDefault(arg: $arg) }", "{\"arg\":null}",
        "Variable '$arg' is invalid. Received a null input for a non-null variable.")]
    // q09 should fail (passing test) because null was explicitly passed to a non-null argument,
    //   regardless of whether there is a variable default
    [InlineData("query q09 ($arg: String = \"varDefault\") { dummyNoDefault(arg: $arg) }", "{\"arg\":null}",
        "Variable '$arg' is invalid. Received a null input for a non-null variable.")]
    [InlineData("query q10 { dummyList(arg: null) }", null,
        "Argument 'arg' has invalid value. Expected '!', found null.")]
    [InlineData("query q11 { dummyNestedList(arg: null) }", null,
        "Argument 'arg' has invalid value. Expected '!', found null.")]
    [InlineData("query q12 { dummyObj (arg: { item1: null }) }", null,
        "Argument 'arg' has invalid value. In field 'item1': [Expected 'String!', found null.]")]
    // q13 should also fail (passing test) because null was explicitly passed to a non-null object field
    [InlineData("query q13 ($arg: String) { dummyObj (arg: { item1: $arg }) }", "{\"arg\":null}",
        "Variable '$arg' is invalid. Received a null input for a non-null variable.")]

    [InlineData("query q31 { dummyList(arg: null) }", null,
        "Argument 'arg' has invalid value. Expected '!', found null.")]
    // note for all of these that the fact that the only error generated is the invalid variable
    //   error, indicating that it passed the rule that validates variable types (which it should)
    [InlineData("query q32 ($arg: String) { dummyList(arg: $arg) }", "{\"arg\":null}",
        "Variable '$arg' is invalid. Received a null input for a non-null variable.")]
    [InlineData("query q33 ($arg: String = \"varDefault\") { dummyList(arg: $arg) }", "{\"arg\":null}",
        "Variable '$arg' is invalid. Received a null input for a non-null variable.")]
    [InlineData("query q34 ($arg: String!) { dummyList(arg: $arg) }", "{\"arg\":null}",
        "Variable '$arg' is invalid. Received a null input for a non-null variable.")]
    [InlineData("query q35 ($arg: [String] = [\"varDefault\"]) { dummyList(arg: $arg) }", "{\"arg\":null}",
        "Variable '$arg' is invalid. Received a null input for a non-null variable.")]
    [InlineData("query q36 ($arg: [String]) { dummyList(arg: $arg) }", "{\"arg\":null}",
        "Variable '$arg' is invalid. Received a null input for a non-null variable.")]
    [InlineData("query q37 ($arg: [String]!) { dummyList(arg: $arg) }", "{\"arg\":null}",
        "Variable '$arg' is invalid. Received a null input for a non-null variable.")]

    [InlineData("query q41 { dummyListNoDefault(arg: null) }", null,
        "Argument 'arg' has invalid value. Expected '!', found null.")]
    [InlineData("query q42 ($arg: String) { dummyListNoDefault(arg: $arg) }", "{\"arg\":\"abc\"}",
        "Variable '$arg' of type 'String' used in position expecting type '[String]!'.")]
    [InlineData("query q43 ($arg: String = \"varDefault\") { dummyListNoDefault(arg: $arg) }", "{\"arg\":null}",
        "Variable '$arg' is invalid. Received a null input for a non-null variable.")]
    [InlineData("query q44 ($arg: String!) { dummyListNoDefault(arg: $arg) }", "{\"arg\":null}",
        "Variable '$arg' is invalid. Received a null input for a non-null variable.")]
    [InlineData("query q45 ($arg: [String] = [\"varDefault\"]) { dummyListNoDefault(arg: $arg) }", "{\"arg\":null}",
        "Variable '$arg' is invalid. Received a null input for a non-null variable.")]
    [InlineData("query q46 ($arg: [String]) { dummyListNoDefault(arg: $arg) }", "{\"arg\":[]}",
        "Variable '$arg' of type '[String]' used in position expecting type '[String]!'.")]
    [InlineData("query q47 ($arg: [String]!) { dummyListNoDefault(arg: $arg) }", "{\"arg\":null}",
        "Variable '$arg' is invalid. Received a null input for a non-null variable.")]
    public async Task ScenariosThatFailValidationOrCoercion(string query, string? variables, string errorMessage)
    {
        var dummyInputType = new InputObjectGraphType<DummyInput>
        {
            Name = "DummyInput",
        };
        dummyInputType.Field(x => x.Item1, false)
            .DefaultValue("objDefault");

        var queryType = new ObjectGraphType { Name = "Query" };
        queryType.Field<string>("dummy", true)
            .Argument<string>("arg", false, a => a.DefaultValue = "argDefault");
        queryType.Field<string>("dummyObj", true)
            .Argument<DummyInput>("arg", false, a => a.ResolvedType = new NonNullGraphType(dummyInputType));
        queryType.Field<string>("dummyNoDefault", true)
            .Argument<string>("arg", false);
        queryType.Field<IEnumerable<string>>("dummyList", true)
            .Argument<IEnumerable<string>>("arg", false, a => a.DefaultValue = new[] { "argDefault" });
        queryType.Field<IEnumerable<string>>("dummyListNoDefault", true)
            .Argument<IEnumerable<string>>("arg", false);
        queryType.Field<IEnumerable<IEnumerable<string>?>>("dummyNestedList", true)
            .Argument<IEnumerable<IEnumerable<string>>>("arg", false, a => a.DefaultValue = new[] { new[] { "argDefault" } });
        var schema = new Schema { Query = queryType };
        schema.Features.AllowScalarVariablesForListTypes = true;
        schema.Initialize();
        var document = GraphQLParser.Parser.Parse(query);
        var validator = new DocumentValidator();
        var ret = await validator.ValidateAsync(new ValidationOptions
        {
            Document = document,
            Schema = schema,
            Operation = document.Operation(),
            Variables = variables.ToInputs(),
<<<<<<< HEAD
        }).ConfigureAwait(false);
        ret.IsValid.ShouldBeFalse();
        ret.Errors.Count.ShouldBe(1);
        ret.Errors[0].Message.ShouldBe(errorMessage);
=======
        });
        ret.validationResult.IsValid.ShouldBeFalse();
        ret.validationResult.Errors.Count.ShouldBe(1);
        ret.validationResult.Errors[0].Message.ShouldBe(errorMessage);
>>>>>>> ea9b7582
    }
}<|MERGE_RESOLUTION|>--- conflicted
+++ resolved
@@ -366,16 +366,9 @@
             Schema = schema,
             Operation = document.Operation(),
             Variables = variables.ToInputs(),
-<<<<<<< HEAD
-        }).ConfigureAwait(false);
+        });
         ret.IsValid.ShouldBeFalse();
         ret.Errors.Count.ShouldBe(1);
         ret.Errors[0].Message.ShouldBe(errorMessage);
-=======
-        });
-        ret.validationResult.IsValid.ShouldBeFalse();
-        ret.validationResult.Errors.Count.ShouldBe(1);
-        ret.validationResult.Errors[0].Message.ShouldBe(errorMessage);
->>>>>>> ea9b7582
     }
 }