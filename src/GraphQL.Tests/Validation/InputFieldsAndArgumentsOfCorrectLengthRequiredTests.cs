using GraphQL.Validation.Rules;

namespace GraphQL.Tests.Validation;

public class InputFieldsAndArgumentsOfCorrectLengthRequiredTests : ValidationTestBase<InputFieldsAndArgumentsOfCorrectLength, ValidationSchema>
{
    // SCALAR INPUT FIELD (LITERAL + VARIABLE TESTS)

    [Fact]
    public void good_literal_input_field_length()
    {
        ShouldPassRule("""
            {
              complicatedArgs {
                complexArgField2(complexArg: { requiredField: true, stringField: "aaaa" })
              }
            }
            """);
    }

    [Fact]
    public void good_variable_input_field_length()
    {
        ShouldPassRule(_ =>
        {
            _.Query = """
                query q($value: String)
                {
                  complicatedArgs {
                    complexArgField2(complexArg: { requiredField: true, stringField: $value })
                  }
                }
                """;
            _.Variables = new Dictionary<string, object?> { ["value"] = "aaaa" }.ToInputs();
        });
    }

    [Fact]
    public void below_min_literal_input_field_length()
    {
        ShouldFailRule(_ =>
        {
            _.Query = """
                {
                  complicatedArgs {
                    complexArgField2(complexArg: { requiredField: true, stringField: "aa" })
                  }
                }
                """;
            _.Error(
               message: "ObjectField 'stringField' has invalid length (2). Length must be in range [3, 7].",
               line: 3,
               column: 57);
        });
    }

    [Fact]
    public void below_min_variable_input_field_length()
    {
        ShouldFailRule(_ =>
        {
            _.Query = """
                query q($value: String)
                {
                  complicatedArgs {
                    complexArgField2(complexArg: { requiredField: true, stringField: $value })
                  }
                }
                """;
            _.Error(
               message: "ObjectField 'stringField' has invalid length (2). Length must be in range [3, 7].",
               line: 4,
               column: 57);
            _.Variables = new Dictionary<string, object?> { ["value"] = "aa" }.ToInputs();
        });
    }

    [Fact]
    public void above_max_literal_input_field_length()
    {
        ShouldFailRule(_ =>
        {
            _.Query = """
                {
                  complicatedArgs {
                    complexArgField2(complexArg: { requiredField: true, stringField: "aaaaaaaa" })
                  }
                }
                """;
            _.Error(
               message: "ObjectField 'stringField' has invalid length (8). Length must be in range [3, 7].",
               line: 3,
               column: 57);
        });
    }

    [Fact]
    public void above_max_variable_input_field_length()
    {
        ShouldFailRule(_ =>
        {
            _.Query = """
               query q($value: String)
               {
                  complicatedArgs {
                    complexArgField2(complexArg: { requiredField: true, stringField: $value })
                  }
               }
               """;
            _.Error(
               message: "ObjectField 'stringField' has invalid length (8). Length must be in range [3, 7].",
               line: 4,
               column: 58);
            _.Variables = new Dictionary<string, object?> { ["value"] = "aaaaaaaa" }.ToInputs();
        });
    }

    [Fact]
    public void null_literal_input_field_length()
    {
        ShouldFailRule(_ =>
        {
            _.Query = """
                {
                  complicatedArgs {
                    complexArgField2(complexArg: { requiredField: true, stringField: null })
                  }
                }
                """;
            _.Error(
               message: "ObjectField 'stringField' has invalid length (null). Length must be in range [3, 7].",
               line: 3,
               column: 57);
        });
    }

    [Fact]
    public void null_variable_input_field_length()
    {
        ShouldFailRule(_ =>
        {
            _.Query = """
                query q($value: String)
                {
                  complicatedArgs {
                    complexArgField2(complexArg: { requiredField: true, stringField: $value })
                  }
                }
                """;
            _.Error(
               message: "ObjectField 'stringField' has invalid length (null). Length must be in range [3, 7].",
               line: 4,
               column: 57);
<<<<<<< HEAD
            //_.Error(
            //   message: "Variable '$value' is invalid. Received a null input for a non-null variable.",
            //   line: 1,
            //   column: 9);
            _.Variables = new Dictionary<string, object> { ["value"] = null }.ToInputs();
=======
            _.Error(
               message: "Variable '$value' is invalid. Received a null input for a non-null variable.",
               line: 1,
               column: 9);
            _.Variables = new Dictionary<string, object?> { ["value"] = null }.ToInputs();
>>>>>>> 911afe8a
        });
    }

    // COMPLEX INPUT FIELD (VARIABLE TESTS ONLY)

    [Fact]
    public void good_variable_input_complex_field_length()
    {
        ShouldPassRule(_ =>
        {
            _.Query = """
                query q($complex: ComplexInput2!)
                {
                  complicatedArgs {
                    complexArgField2(complexArg: $complex)
                  }
                }
                """;
            _.Variables = """{ "complex": { "requiredField": true, "stringField": "aaaa" } }""".ToInputs();
        });
    }

    [Fact]
    public void below_min_variable_input_complex_field_length()
    {
        ShouldFailRule(_ =>
        {
            _.Query = """
                query q($complex: ComplexInput2!)
                {
                  complicatedArgs {
                    complexArgField2(complexArg: $complex)
                  }
                }
                """;
            _.Error(
               message: "Variable 'complex.stringField' has invalid length (2). Length must be in range [3, 7].",
               line: 1,
               column: 9);
            _.Variables = """{ "complex": { "requiredField": true, "stringField": "aa" } }""".ToInputs();
        });
    }

    [Fact]
    public void above_max_variable_input_complex_field_length()
    {
        ShouldFailRule(_ =>
        {
            _.Query = """
                query q($complex: ComplexInput2!)
                {
                  complicatedArgs {
                    complexArgField2(complexArg: $complex)
                  }
                }
                """;
            _.Error(
               message: "Variable 'complex.stringField' has invalid length (8). Length must be in range [3, 7].",
               line: 1,
               column: 9);
            _.Variables = """{ "complex": { "requiredField": true, "stringField": "aaaaaaaa" } }""".ToInputs();
        });
    }

    [Fact]
    public void null_variable_input_complex_field_length()
    {
        ShouldFailRule(_ =>
        {
            _.Query = """
                query q($complex: ComplexInput2!)
                {
                  complicatedArgs {
                    complexArgField2(complexArg: $complex)
                  }
                }
                """;
            _.Error(
               message: "Variable '$complex.stringField' is invalid. Received a null input for a non-null variable.",
               line: 1,
               column: 9);
            _.Variables = """{ "complex": { "requiredField": true, "stringField": null } }""".ToInputs();
        });
    }

    // ARGUMENT (LITERAL + VARIABLE TESTS)

    [Fact]
    public void good_literal_argument_length()
    {
        ShouldPassRule("""
            {
              human2(id: "aaa") {
                id
              }
            }
            """);
    }

    [Fact]
    public void good_variable_argument_length()
    {
        ShouldPassRule(_ =>
        {
            _.Query = """
                query q($value: String)
                {
                  human2(id: $value) {
                    id
                  }
                }
                """;
            _.Variables = new Dictionary<string, object?> { ["value"] = "aaa" }.ToInputs();
        });
    }

    [Fact]
    public void below_min_literal_argument_length()
    {
        ShouldFailRule(_ =>
        {
            _.Query = """
                {
                  human2(id: "a") {
                    id
                  }
                }
                """;
            _.Error(
               message: "Argument 'id' has invalid length (1). Length must be in range [2, 5].",
               line: 2,
               column: 10);
        });
    }

    [Fact]
    public void below_min_variable_argument_length()
    {
        ShouldFailRule(_ =>
        {
            _.Query = """
                query q($value: String)
                {
                  human2(id: $value) {
                    id
                  }
                }
                """;
            _.Error(
               message: "Argument 'id' has invalid length (1). Length must be in range [2, 5].",
               line: 3,
               column: 10);
            _.Variables = new Dictionary<string, object?> { ["value"] = "a" }.ToInputs();
        });
    }

    [Fact]
    public void above_max_literal_argument_length()
    {
        ShouldFailRule(_ =>
        {
            _.Query = """
                {
                  human2(id: "aaaaaa") {
                    id
                  }
                }
                """;
            _.Error(
               message: "Argument 'id' has invalid length (6). Length must be in range [2, 5].",
               line: 2,
               column: 10);
        });
    }

    [Fact]
    public void above_max_variable_argument_length()
    {
        ShouldFailRule(_ =>
        {
            _.Query = """
                query q($value: String)
                {
                  human2(id: $value) {
                    id
                  }
                }
                """;
            _.Error(
               message: "Argument 'id' has invalid length (6). Length must be in range [2, 5].",
               line: 3,
               column: 10);
            _.Variables = new Dictionary<string, object?> { ["value"] = "aaaaaa" }.ToInputs();
        });
    }

    [Fact]
    public void null_literal_argument_length()
    {
        ShouldFailRule(_ =>
        {
            _.Query = """
                {
                  human2(id: null) {
                    id
                  }
                }
                """;
            _.Error(
               message: "Argument 'id' has invalid length (null). Length must be in range [2, 5].",
               line: 2,
               column: 10);
        });
    }

    [Fact]
    public void null_variable_argument_length()
    {
        ShouldFailRule(_ =>
        {
            _.Query = """
                query q($value: String)
                {
                  human2(id: $value) {
                    id
                   }
                }
                """;
            _.Error(
               message: "Argument 'id' has invalid length (null). Length must be in range [2, 5].",
               line: 3,
               column: 10);
<<<<<<< HEAD
            //_.Error(
            //   message: "Variable '$value' is invalid. Received a null input for a non-null variable.",
            //   line: 1,
            //   column: 9);
            _.Variables = new Dictionary<string, object> { ["value"] = null }.ToInputs();
=======
            _.Error(
               message: "Variable '$value' is invalid. Received a null input for a non-null variable.",
               line: 1,
               column: 9);
            _.Variables = new Dictionary<string, object?> { ["value"] = null }.ToInputs();
>>>>>>> 911afe8a
        });
    }
}<|MERGE_RESOLUTION|>--- conflicted
+++ resolved
@@ -151,19 +151,11 @@
                message: "ObjectField 'stringField' has invalid length (null). Length must be in range [3, 7].",
                line: 4,
                column: 57);
-<<<<<<< HEAD
             //_.Error(
             //   message: "Variable '$value' is invalid. Received a null input for a non-null variable.",
             //   line: 1,
             //   column: 9);
-            _.Variables = new Dictionary<string, object> { ["value"] = null }.ToInputs();
-=======
-            _.Error(
-               message: "Variable '$value' is invalid. Received a null input for a non-null variable.",
-               line: 1,
-               column: 9);
             _.Variables = new Dictionary<string, object?> { ["value"] = null }.ToInputs();
->>>>>>> 911afe8a
         });
     }
 
@@ -396,19 +388,11 @@
                message: "Argument 'id' has invalid length (null). Length must be in range [2, 5].",
                line: 3,
                column: 10);
-<<<<<<< HEAD
             //_.Error(
             //   message: "Variable '$value' is invalid. Received a null input for a non-null variable.",
             //   line: 1,
             //   column: 9);
-            _.Variables = new Dictionary<string, object> { ["value"] = null }.ToInputs();
-=======
-            _.Error(
-               message: "Variable '$value' is invalid. Received a null input for a non-null variable.",
-               line: 1,
-               column: 9);
             _.Variables = new Dictionary<string, object?> { ["value"] = null }.ToInputs();
->>>>>>> 911afe8a
         });
     }
 }