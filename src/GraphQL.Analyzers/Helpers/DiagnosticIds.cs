--- conflicted
+++ resolved
@@ -13,11 +13,8 @@
     public const string USE_ASYNC_RESOLVER = "GQL009";
     public const string CAN_NOT_RESOLVE_INPUT_SOURCE_TYPE_CONSTRUCTOR = "GQL010";
     public const string MUST_NOT_BE_CONVERTIBLE_TO_GRAPH_TYPE = "GQL011";
-<<<<<<< HEAD
     public const string ILLEGAL_METHOD_USAGE = "GQL012";
     public const string ONE_OF_FIELDS_MUST_BE_NULLABLE = "GQL013";
     public const string ONE_OF_FIELDS_MUST_NOT_HAVE_DEFAULT_VALUE = "GQL014";
-=======
     public const string CAN_NOT_INFER_FIELD_NAME_FROM_EXPRESSION = "GQL015";
->>>>>>> 0ebff435
 }