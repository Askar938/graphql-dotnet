--- conflicted
+++ resolved
@@ -3,19 +3,6 @@
 public static class HelpLinks
 {
     public const string DOCS_URL = "https://graphql-dotnet.github.io/docs/analyzers";
-<<<<<<< HEAD
-    public const string DEFINE_THE_NAME_IN_FIELD_METHOD = $"{DOCS_URL}/GQL001_DefineTheNameInFieldMethod";
-    public const string NAME_METHOD_INVOCATION_CAN_BE_REMOVED = $"{DOCS_URL}/GQL002_NameMethodInvocationCanBeRemoved";
-    public const string DIFFERENT_NAMES_DEFINED_BY_FIELD_AND_NAME_METHODS = $"{DOCS_URL}/GQL003_DifferentNamesDefinedByFieldAndNameMethods";
-    public const string DO_NOT_USE_OBSOLETE_FIELD_METHODS = $"{DOCS_URL}/GQL004_DoNotUseObsoleteFieldMethods";
-    public const string ILLEGAL_RESOLVER_USAGE = $"{DOCS_URL}/GQL005_IllegalResolverUsage";
-    public const string CAN_NOT_MATCH_INPUT_FIELD_TO_THE_SOURCE_FIELD = $"{DOCS_URL}/GQL006_CanNotMatchInputFieldToTheSourceField";
-    public const string CAN_NOT_SET_SOURCE_FIELD = $"{DOCS_URL}/GQL007_CanNotSetSourceField";
-    public const string DO_NOT_USE_OBSOLETE_ARGUMENT_METHOD = $"{DOCS_URL}/GQL008_DoNotUseObsoleteArgumentMethod";
-    public const string USE_ASYNC_RESOLVER = $"{DOCS_URL}/GQL009_UseAsyncResolver";
-    public const string CAN_NOT_RESOLVE_INPUT_SOURCE_TYPE_CONSTRUCTOR = $"{DOCS_URL}/GQL010_CanNotResolveInputSourceTypeConstructor";
-    public const string MUST_NOT_BE_CONVERTIBLE_TO_GRAPH_TYPE = $"{DOCS_URL}/GQL011_MustNotBeConvertibleToGraphType";
-=======
     public const string DEFINE_THE_NAME_IN_FIELD_METHOD = $"{DOCS_URL}/gql001";
     public const string NAME_METHOD_INVOCATION_CAN_BE_REMOVED = $"{DOCS_URL}/gql002";
     public const string DIFFERENT_NAMES_DEFINED_BY_FIELD_AND_NAME_METHODS = $"{DOCS_URL}/gql003";
@@ -25,6 +12,6 @@
     public const string CAN_NOT_SET_SOURCE_FIELD = $"{DOCS_URL}/gql007";
     public const string DO_NOT_USE_OBSOLETE_ARGUMENT_METHOD = $"{DOCS_URL}/gql008";
     public const string USE_ASYNC_RESOLVER = $"{DOCS_URL}/gql009";
+    public const string CAN_NOT_RESOLVE_INPUT_SOURCE_TYPE_CONSTRUCTOR = $"{DOCS_URL}/gql010";
     public const string MUST_NOT_BE_CONVERTIBLE_TO_GRAPH_TYPE = $"{DOCS_URL}/gql011";
->>>>>>> 941ecdbe
 }