namespace GraphQL.Analyzers.Helpers;

public static class HelpLinks
{
    public const string DOCS_URL = "https://graphql-dotnet.github.io/docs/analyzers";
    public const string DEFINE_THE_NAME_IN_FIELD_METHOD = $"{DOCS_URL}/gql001";
    public const string NAME_METHOD_INVOCATION_CAN_BE_REMOVED = $"{DOCS_URL}/gql002";
    public const string DIFFERENT_NAMES_DEFINED_BY_FIELD_AND_NAME_METHODS = $"{DOCS_URL}/gql003";
    public const string DO_NOT_USE_OBSOLETE_FIELD_METHODS = $"{DOCS_URL}/gql004";
    public const string CAN_NOT_MATCH_INPUT_FIELD_TO_THE_SOURCE_FIELD = $"{DOCS_URL}/gql006";
    public const string CAN_NOT_SET_SOURCE_FIELD = $"{DOCS_URL}/gql007";
    public const string DO_NOT_USE_OBSOLETE_ARGUMENT_METHOD = $"{DOCS_URL}/gql008";
    public const string USE_ASYNC_RESOLVER = $"{DOCS_URL}/gql009";
    public const string CAN_NOT_RESOLVE_INPUT_SOURCE_TYPE_CONSTRUCTOR = $"{DOCS_URL}/gql010";
    public const string MUST_NOT_BE_CONVERTIBLE_TO_GRAPH_TYPE = $"{DOCS_URL}/gql011";
<<<<<<< HEAD
    public const string ILLEGAL_METHOD_USAGE = $"{DOCS_URL}/gql012";
    public const string ONE_OF_FIELDS_MUST_BE_NULLABLE = $"{DOCS_URL}/gql013";
    public const string ONE_OF_FIELDS_MUST_NOT_HAVE_DEFAULT_VALUE = $"{DOCS_URL}/gql014";
=======
    public const string CAN_NOT_INFER_FIELD_NAME_FROM_EXPRESSION = $"{DOCS_URL}/gql015";
>>>>>>> 0ebff435
}<|MERGE_RESOLUTION|>--- conflicted
+++ resolved
@@ -13,11 +13,8 @@
     public const string USE_ASYNC_RESOLVER = $"{DOCS_URL}/gql009";
     public const string CAN_NOT_RESOLVE_INPUT_SOURCE_TYPE_CONSTRUCTOR = $"{DOCS_URL}/gql010";
     public const string MUST_NOT_BE_CONVERTIBLE_TO_GRAPH_TYPE = $"{DOCS_URL}/gql011";
-<<<<<<< HEAD
     public const string ILLEGAL_METHOD_USAGE = $"{DOCS_URL}/gql012";
     public const string ONE_OF_FIELDS_MUST_BE_NULLABLE = $"{DOCS_URL}/gql013";
     public const string ONE_OF_FIELDS_MUST_NOT_HAVE_DEFAULT_VALUE = $"{DOCS_URL}/gql014";
-=======
     public const string CAN_NOT_INFER_FIELD_NAME_FROM_EXPRESSION = $"{DOCS_URL}/gql015";
->>>>>>> 0ebff435
 }