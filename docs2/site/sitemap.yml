- title: GraphQL.NET
  dir: ./
  url: /
  file: pages/landing.js

- title: Docs
  dir: ./docs
  url: docs
  sidemenu:
      - title: Getting Started
        dir: getting-started
        items:
          - title: Introduction
            file: introduction.md
          - title: Installation
            file: installation.md
          - title: GraphiQL
            file: graphiql.md
          - title: Altair GraphQL
            file: altair-graphql.md
          - title: Queries
            file: queries.md
          - title: Schema Types
            file: schema-types.md
          - title: Custom Scalars
            file: custom-scalars.md
          - title: Lists and Non-Null
            file: lists-non-null.md
          - title: Arguments
            file: arguments.md
          - title: Aliases
            file: aliases.md
          - title: Fragments
            file: fragments.md
          - title: Variables
            file: variables.md
          - title: Directives
            file: directives.md
          - title: Mutations
            file: mutations.md
          - title: Interfaces
            file: interfaces.md
          - title: Unions
            file: unions.md
          - title: Subscriptions
            file: subscriptions.md
          - title: Transport
            file: transport.md
          - title: Query Validation
            file: query-validation.md
          - title: Query Organization
            file: query-organization.md
          - title: User Context
            file: user-context.md
          - title: Error Handling
            file: errors.md
          - title: Dependency Injection
            file: dependency-injection.md
          - title: Databases
            file: databases.md
          - title: Malicious Queries
            file: malicious-queries.md
          - title: Object/Field Metadata
            file: metadata.md
          - title: Field Middleware
            file: field-middleware.md
          - title: Metrics
            file: metrics.md
          - title: Authorization
            file: authorization.md
          - title: Relay
            file: relay.md
          - title: Global Switches
            file: global-switches.md
      - title: Guides
        dir: guides
        items:
          - title: Serialization
            file: serialization.md
          - title: Dataloader
            file: dataloader.md
          - title: Complexity Analyzer
            file: complexity-analyzer.md
          - title: Schema Generation
            file: schema-generation.md
          - title: Known Issues & FAQ
            file: known-issues.md
          - title: Links
            file: links.md
          - title: Document Caching
            file: document-caching.md
      - title: Analyzers
        dir: analyzers
        items:
          - title: Overview
            file: overview.md
          - title: GQL001
            file: gql001.md
          - title: GQL002
            file: gql002.md
          - title: GQL003
            file: gql003.md
          - title: GQL004
            file: gql004.md
          - title: GQL005
            file: gql005.md
          - title: GQL006
            file: gql006.md
          - title: GQL007
            file: gql007.md
          - title: GQL008
            file: gql008.md
          - title: GQL009
            file: gql009.md
          - title: GQL010
            file: gql010.md
          - title: GQL011
            file: gql011.md
<<<<<<< HEAD
          - title: GQL012
            file: gql012.md
=======
          - title: GQL015
            file: gql015.md
>>>>>>> 2e2d2a3d
      - title: Migration Guides
        dir: migrations
        items:
          - title: Migration Guide [v7 -> v8]
            file: migration8.md
          - title: Migration Guide [v5 -> v7]
            file: migration7.md
          - title: Migration Guide [v4 -> v5]
            file: migration5.md
          - title: Migration Guide [v3 -> v4]
            file: migration4.md
          - title: Migration Guide [v2 -> v3]
            file: migration3.md
          - title: Migration Guide [v0.17.x -> v2]
            file: migration2.md
          - title: Migration Guide [v0.11.0]
            file: v0_11_0.md
          - title: Migration Guide [v0.8.0]
            file: v0_8_0.md<|MERGE_RESOLUTION|>--- conflicted
+++ resolved
@@ -116,13 +116,10 @@
             file: gql010.md
           - title: GQL011
             file: gql011.md
-<<<<<<< HEAD
           - title: GQL012
             file: gql012.md
-=======
           - title: GQL015
             file: gql015.md
->>>>>>> 2e2d2a3d
       - title: Migration Guides
         dir: migrations
         items:
