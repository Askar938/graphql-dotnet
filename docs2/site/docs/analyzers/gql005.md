# GQL005: Illegal resolver usage

|                        | Value  |
| ---------------------- | ------ |
| **Rule ID**            | GQL004 |
| **Category**           | Usage  |
| **Default severity**   | Error  |
| **Enabled by default** | Yes    |
| **Code fix provided**  | Yes    |
<<<<<<< HEAD
| **Removed in**         | v8.0   |

> **Note**: This rule was replaced by [GQL012](../gql012)
=======
| **Introduced in**      | v7.7   |
>>>>>>> 82bd42a0

## Cause

A `ResolveXXX` method was invoked for the field that is defined within the
non-output graph type.

## Rule description

Resolvers are only allowed on the output graph types. Output graph types are
types derived from the `ObjectGraphType` class or implementing
`IObjectGraphType` interface.

## How to fix violations

Remove the `ResolveXXX` method call.

## Example of a violation

The following example shows `Resolve` and `ResolveAsync` methods used on the
fields defined within input and interface graph types.

```c#
public class MyInputGraphType : InputObjectGraphType<User>
{
    public MyInputGraphType() =>
        Field<StringGraphType>("Name").Resolve(context => context.Source.Name);
}

public class MyInterfaceGraphType : InterfaceGraphType<Person>
{
    public MyInterfaceGraphType(IStore store) =>
        Field<ListGraphType<NonNullGraphType<PersonGraphType>>>("Children")
            .ResolveAsync(async context => await store.GetChildrenAsync(context.Source.Name));
}
```

## Example of how to fix

```c#
public class MyInputGraphType : InputObjectGraphType<User>
{
    public MyInputGraphType() =>
        Field<StringGraphType>("Name");
}

public class MyInterfaceGraphType : InterfaceGraphType<Person>
{
    public MyInterfaceGraphType(IStore store) =>
        Field<ListGraphType<NonNullGraphType<PersonGraphType>>>("Children");
}
```

## Suppress a warning

If you just want to suppress a single violation, add preprocessor directives to
your source file to disable and then re-enable the rule.

```csharp
#pragma warning disable GQL005
// The code that's violating the rule is on this line.
#pragma warning restore GQL005
```

To disable the rule for a file, folder, or project, set its severity to `none`
in the
[configuration file](https://learn.microsoft.com/en-us/dotnet/fundamentals/code-analysis/configuration-files).

```ini
[*.cs]
dotnet_diagnostic.GQL005.severity = none
```

For more information, see
[How to suppress code analysis warnings](https://learn.microsoft.com/en-us/dotnet/fundamentals/code-analysis/suppress-warnings).

## Related rules

[GQL012: Illegal method usage](../gql012)<|MERGE_RESOLUTION|>--- conflicted
+++ resolved
@@ -7,13 +7,10 @@
 | **Default severity**   | Error  |
 | **Enabled by default** | Yes    |
 | **Code fix provided**  | Yes    |
-<<<<<<< HEAD
+| **Introduced in**      | v7.7   |
 | **Removed in**         | v8.0   |
 
 > **Note**: This rule was replaced by [GQL012](../gql012)
-=======
-| **Introduced in**      | v7.7   |
->>>>>>> 82bd42a0
 
 ## Cause
 
